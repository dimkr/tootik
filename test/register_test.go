/*
Copyright 2023 - 2025 Dima Krasner

Licensed under the Apache License, Version 2.0 (the "License");
you may not use this file except in compliance with the License.
You may obtain a copy of the License at

    http://www.apache.org/licenses/LICENSE-2.0

Unless required by applicable law or agreed to in writing, software
distributed under the License is distributed on an "AS IS" BASIS,
WITHOUT WARRANTIES OR CONDITIONS OF ANY KIND, either express or implied.
See the License for the specific language governing permissions and
limitations under the License.
*/

package test

import (
	"context"
	"crypto/tls"
	"database/sql"
	"fmt"
	"io"
	"net"
	"net/http"
	"os"
	"regexp"
	"sync"
	"testing"

	"github.com/dimkr/tootik/ap"
	"github.com/dimkr/tootik/cfg"
	"github.com/dimkr/tootik/fed"
	"github.com/dimkr/tootik/front"
	"github.com/dimkr/tootik/front/gemini"
	"github.com/dimkr/tootik/front/user"
	"github.com/dimkr/tootik/migrations"
	"github.com/stretchr/testify/assert"
)

var (
	/*
	   openssl ecparam -name prime256v1 -genkey -out /tmp/ec.pem
	   openssl req -new -x509 -key /tmp/ec.pem -sha256 -nodes -subj "/CN=localhost.localdomain:8965" -out cert.pem -keyout key.pem -days 3650
	*/
	serverCert = `-----BEGIN CERTIFICATE-----
MIIBlTCCATugAwIBAgIUOGTIsA9mqhGNYtYpbQOGyQT0nFMwCgYIKoZIzj0EAwIw
IDEeMBwGA1UEAwwVbG9jYWxob3N0LmxvY2FsZG9tYWluMB4XDTIzMTEwMTA2NTMz
MFoXDTMzMTAyOTA2NTMzMFowIDEeMBwGA1UEAwwVbG9jYWxob3N0LmxvY2FsZG9t
YWluMFkwEwYHKoZIzj0CAQYIKoZIzj0DAQcDQgAEVNlOzZ9KfKeYYiqZNXnoV/fQ
9k+DfRqxWInuK5y7ELr3Pr2eYvfu7Xaf8QGjbGQxL3u2JzdtaNCfPzN41Ek2ZKNT
MFEwHQYDVR0OBBYEFPTIrvyjUvvDj9My+0UJegEpWrWoMB8GA1UdIwQYMBaAFPTI
rvyjUvvDj9My+0UJegEpWrWoMA8GA1UdEwEB/wQFMAMBAf8wCgYIKoZIzj0EAwID
SAAwRQIhAJYpAxqES3+AEJicrYv+vpyvfEd9eMBHrubIE1TUAtKqAiBz1kzKzmiQ
MrE9j+LF/+UCOfJBrRiimWzvo6f3wpFdMQ==
-----END CERTIFICATE-----`

	serverKey = `-----BEGIN PRIVATE KEY-----
MIGHAgEAMBMGByqGSM49AgEGCCqGSM49AwEHBG0wawIBAQQgLY7FG8+1FoNtWhqM
yxCtWh+7hNUTnM3I8YVOLo8KkyuhRANCAARU2U7Nn0p8p5hiKpk1eehX99D2T4N9
GrFYie4rnLsQuvc+vZ5i9+7tdp/xAaNsZDEve7YnN21o0J8/M3jUSTZk
-----END PRIVATE KEY-----`

	/*
	   openssl ecparam -name prime256v1 -genkey -out /tmp/ec.pem
	   openssl req -new -x509 -key /tmp/ec.pem -sha256 -nodes -subj "/CN=erin" -out cert.pem -keyout key.pem -days 3650
	*/
	erinCert = `-----BEGIN CERTIFICATE-----
MIIBczCCARmgAwIBAgIUb+Vb5itzgaYGeKectZ/R0vTl4dIwCgYIKoZIzj0EAwIw
DzENMAsGA1UEAwwEZXJpbjAeFw0yMzExMDEwNzMzNDRaFw0zMzEwMjkwNzMzNDRa
MA8xDTALBgNVBAMMBGVyaW4wWTATBgcqhkjOPQIBBggqhkjOPQMBBwNCAARlOXQM
XCHmESk7Zzor+JhUFjIwf/vM/KbIgszEUXJ7ccMctWelADHc5dJjrf/nbXhvf/NA
y0ibEVc6KM97dRMPo1MwUTAdBgNVHQ4EFgQUG0V5VrS+Wj3U3A4j2tgdJKTYmn8w
HwYDVR0jBBgwFoAUG0V5VrS+Wj3U3A4j2tgdJKTYmn8wDwYDVR0TAQH/BAUwAwEB
/zAKBggqhkjOPQQDAgNIADBFAiEA84fpaDdh6JRaT4R7qGdhfO9zYnJ6VcQEnAiN
eXPo8z4CIBkYBJV6O6+Pvmjxs6SAa6c8SVb4Q72lJQpe0woYdmXf
-----END CERTIFICATE-----`

	erinKey = `-----BEGIN PRIVATE KEY-----
MIGHAgEAMBMGByqGSM49AgEGCCqGSM49AwEHBG0wawIBAQQgwpYr2U3MW256QQjk
7hUgeic6Imr/bzK7gcwLkQ6Sc4uhRANCAARlOXQMXCHmESk7Zzor+JhUFjIwf/vM
/KbIgszEUXJ7ccMctWelADHc5dJjrf/nbXhvf/NAy0ibEVc6KM97dRMP
-----END PRIVATE KEY-----`

	erinCertHash = "EB108D8A0EF3051B2830FEAA87AA79ADA1C5B60DD8A7CECCC8EC25BD086DC11A"

	erinOtherCert = `-----BEGIN CERTIFICATE-----
MIIBdDCCARmgAwIBAgIUbFZSevby3dlfix1x1rSPo97pmwEwCgYIKoZIzj0EAwIw
DzENMAsGA1UEAwwEZXJpbjAeFw0yNDEyMTExNzAzMDJaFw0zNDEyMDkxNzAzMDJa
MA8xDTALBgNVBAMMBGVyaW4wWTATBgcqhkjOPQIBBggqhkjOPQMBBwNCAAS1Kb1E
6KuqOe+7igiQ5A6P5xL26TRaGEA5K95MyP1+0tNsd+JkjBazHstMmJn02HVfFCmE
59xK4lMFLDlnQQJVo1MwUTAdBgNVHQ4EFgQUymF2MzroPIh9yRRfvW70d078ZjMw
HwYDVR0jBBgwFoAUymF2MzroPIh9yRRfvW70d078ZjMwDwYDVR0TAQH/BAUwAwEB
/zAKBggqhkjOPQQDAgNJADBGAiEAuBkYquBho1QVLFnhXn4E8SW89IpdRhJlchCO
AE2Vgr0CIQDXm/PrYlc/oGnUL4HDL44RS8Sz3Hecb098uAIACKlghw==
-----END CERTIFICATE-----`

	erinOtherKey = `-----BEGIN PRIVATE KEY-----
MIGHAgEAMBMGByqGSM49AgEGCCqGSM49AwEHBG0wawIBAQQgFuJwYfaV8bUaZEDc
GBjiDGYOI7qKaHNQd6X2uXvrM0KhRANCAAS1Kb1E6KuqOe+7igiQ5A6P5xL26TRa
GEA5K95MyP1+0tNsd+JkjBazHstMmJn02HVfFCmE59xK4lMFLDlnQQJV
-----END PRIVATE KEY-----`

	erinOtherCertHash = "4561F7655D75BC965B6204AAED6CB1CE2047E1CA79397A81B41AC26281D42EFF"

	/*
	   openssl ecparam -name prime256v1 -genkey -out /tmp/ec.pem
	   openssl req -new -x509 -key /tmp/ec.pem -sha256 -nodes -subj "/CN=david" -out cert.pem -keyout key.pem -days 3650
	*/
	davidCert = `-----BEGIN CERTIFICATE-----
MIIBdDCCARugAwIBAgIUEN8F95Gx0Aea4jbONtJtrFVYjBowCgYIKoZIzj0EAwIw
EDEOMAwGA1UEAwwFZGF2aWQwHhcNMjMxMTAxMDgxMTEzWhcNMzMxMDI5MDgxMTEz
WjAQMQ4wDAYDVQQDDAVkYXZpZDBZMBMGByqGSM49AgEGCCqGSM49AwEHA0IABId5
Vy+MFm/KjtCgRGoW0lYcT4q3EAnUvfj3Qg0LnQN42YaAlrhKvUMHZ52BpYQK0DFI
X7laKw6O/cUANgm2Kw2jUzBRMB0GA1UdDgQWBBSFlyVsYu+R1RcUHCH8TV2fUAlX
zTAfBgNVHSMEGDAWgBSFlyVsYu+R1RcUHCH8TV2fUAlXzTAPBgNVHRMBAf8EBTAD
AQH/MAoGCCqGSM49BAMCA0cAMEQCIHkaUT5KHy+kkvMryZGUnkX1oqB/e/lvFFg7
uSGGclcgAiA1eqHRDwFml4oSVDi3sMF9OtVXqp/ktJLsarP/IZ81jA==
-----END CERTIFICATE-----`

	davidKey = `-----BEGIN PRIVATE KEY-----
MIGHAgEAMBMGByqGSM49AgEGCCqGSM49AwEHBG0wawIBAQQgA9Tox1/NjVs3av3C
f7Kgs5SdkJkcanCS3Ibes8Tsm+ChRANCAASHeVcvjBZvyo7QoERqFtJWHE+KtxAJ
1L3490INC50DeNmGgJa4Sr1DB2edgaWECtAxSF+5WisOjv3FADYJtisN
-----END PRIVATE KEY-----`
)

func TestRegister_RedirectNoCertificate(t *testing.T) {
	assert := assert.New(t)

	dbPath := fmt.Sprintf("/tmp/%s.sqlite3?_journal_mode=WAL", t.Name())
	defer os.Remove(fmt.Sprintf("/tmp/%s.sqlite3", t.Name()))
	db, err := sql.Open("sqlite3", dbPath)
	assert.NoError(err)

	var cfg cfg.Config
	cfg.FillDefaults()

	assert.NoError(migrations.Run(context.Background(), domain, db))

	serverKeyPair, err := tls.X509KeyPair([]byte(serverCert), []byte(serverKey))
	assert.NoError(err)

	serverCfg := tls.Config{
		Certificates: []tls.Certificate{serverKeyPair},
		MinVersion:   tls.VersionTLS12,
		ClientAuth:   tls.RequestClientCert,
	}

	clientCfg := tls.Config{
		Certificates:       []tls.Certificate{},
		InsecureSkipVerify: true,
	}

	socketPath := fmt.Sprintf("/tmp/%s.socket", t.Name())

	localListener, err := net.Listen("unix", socketPath)
	assert.NoError(err)
	defer os.Remove(socketPath)

	tlsListener := tls.NewListener(localListener, &serverCfg)
	defer tlsListener.Close()

	unixReader, err := net.Dial("unix", socketPath)
	assert.NoError(err)
	defer unixReader.Close()

	tlsWriter, err := tlsListener.Accept()
	assert.NoError(err)

	tlsReader := tls.Client(unixReader, &clientCfg)
	defer tlsReader.Close()

	var wg sync.WaitGroup
	wg.Go(func() {
		assert.NoError(tlsReader.Handshake())
<<<<<<< HEAD
		wg.Done()
	})
	wg.Go(func() {
		assert.NoError(tlsWriter.(*tls.Conn).Handshake())
		wg.Done()
=======
	})
	wg.Go(func() {
		assert.NoError(tlsWriter.(*tls.Conn).Handshake())
>>>>>>> 75ce43b5
	})
	wg.Wait()

	_, err = tlsReader.Write([]byte("gemini://localhost.localdomain:8965/users\r\n"))
	assert.NoError(err)

	handler, err := front.NewHandler(domain, false, &cfg, fed.NewResolver(nil, domain, &cfg, &http.Client{}, db), db)
	assert.NoError(err)

	l := gemini.Listener{
		Domain:  domain,
		Config:  &cfg,
		Handler: handler,
		DB:      db,
	}
	l.Handle(context.Background(), tlsWriter)

	tlsWriter.Close()

	resp, err := io.ReadAll(tlsReader)
	assert.NoError(err)

	assert.Equal("60 Client certificate required\r\n", string(resp))
}

func TestRegister_Redirect(t *testing.T) {
	assert := assert.New(t)

	dbPath := fmt.Sprintf("/tmp/%s.sqlite3?_journal_mode=WAL", t.Name())
	defer os.Remove(fmt.Sprintf("/tmp/%s.sqlite3", t.Name()))
	db, err := sql.Open("sqlite3", dbPath)
	assert.NoError(err)

	var cfg cfg.Config
	cfg.FillDefaults()

	assert.NoError(migrations.Run(context.Background(), domain, db))

	serverKeyPair, err := tls.X509KeyPair([]byte(serverCert), []byte(serverKey))
	assert.NoError(err)

	serverCfg := tls.Config{
		Certificates: []tls.Certificate{serverKeyPair},
		MinVersion:   tls.VersionTLS12,
		ClientAuth:   tls.RequestClientCert,
	}

	erinKeyPair, err := tls.X509KeyPair([]byte(erinCert), []byte(erinKey))
	assert.NoError(err)

	clientCfg := tls.Config{
		Certificates:       []tls.Certificate{erinKeyPair},
		InsecureSkipVerify: true,
	}

	socketPath := fmt.Sprintf("/tmp/%s.socket", t.Name())

	localListener, err := net.Listen("unix", socketPath)
	assert.NoError(err)
	defer os.Remove(socketPath)

	tlsListener := tls.NewListener(localListener, &serverCfg)
	defer tlsListener.Close()

	unixReader, err := net.Dial("unix", socketPath)
	assert.NoError(err)
	defer unixReader.Close()

	tlsWriter, err := tlsListener.Accept()
	assert.NoError(err)

	tlsReader := tls.Client(unixReader, &clientCfg)
	defer tlsReader.Close()

	var wg sync.WaitGroup
	wg.Go(func() {
		assert.NoError(tlsReader.Handshake())
<<<<<<< HEAD
		wg.Done()
	})
	wg.Go(func() {
		assert.NoError(tlsWriter.(*tls.Conn).Handshake())
		wg.Done()
=======
	})
	wg.Go(func() {
		assert.NoError(tlsWriter.(*tls.Conn).Handshake())
>>>>>>> 75ce43b5
	})
	wg.Wait()

	_, err = tlsReader.Write([]byte("gemini://localhost.localdomain:8965/users\r\n"))
	assert.NoError(err)

	handler, err := front.NewHandler(domain, false, &cfg, fed.NewResolver(nil, domain, &cfg, &http.Client{}, db), db)
	assert.NoError(err)

	l := gemini.Listener{
		Domain:  domain,
		Config:  &cfg,
		Handler: handler,
		DB:      db,
	}
	l.Handle(context.Background(), tlsWriter)

	tlsWriter.Close()

	resp, err := io.ReadAll(tlsReader)
	assert.NoError(err)

	assert.Equal("30 /users/register\r\n", string(resp))
}

func TestRegister_NoCertificate(t *testing.T) {
	assert := assert.New(t)

	dbPath := fmt.Sprintf("/tmp/%s.sqlite3?_journal_mode=WAL", t.Name())
	defer os.Remove(fmt.Sprintf("/tmp/%s.sqlite3", t.Name()))
	db, err := sql.Open("sqlite3", dbPath)
	assert.NoError(err)

	var cfg cfg.Config
	cfg.FillDefaults()

	assert.NoError(migrations.Run(context.Background(), domain, db))

	serverKeyPair, err := tls.X509KeyPair([]byte(serverCert), []byte(serverKey))
	assert.NoError(err)

	serverCfg := tls.Config{
		Certificates: []tls.Certificate{serverKeyPair},
		MinVersion:   tls.VersionTLS12,
		ClientAuth:   tls.RequestClientCert,
	}

	clientCfg := tls.Config{
		Certificates:       []tls.Certificate{},
		InsecureSkipVerify: true,
	}

	socketPath := fmt.Sprintf("/tmp/%s.socket", t.Name())

	localListener, err := net.Listen("unix", socketPath)
	assert.NoError(err)
	defer os.Remove(socketPath)

	tlsListener := tls.NewListener(localListener, &serverCfg)
	defer tlsListener.Close()

	unixReader, err := net.Dial("unix", socketPath)
	assert.NoError(err)
	defer unixReader.Close()

	tlsWriter, err := tlsListener.Accept()
	assert.NoError(err)

	tlsReader := tls.Client(unixReader, &clientCfg)
	defer tlsReader.Close()

	var wg sync.WaitGroup
	wg.Go(func() {
		assert.NoError(tlsReader.Handshake())
<<<<<<< HEAD
		wg.Done()
	})
	wg.Go(func() {
		assert.NoError(tlsWriter.(*tls.Conn).Handshake())
		wg.Done()
=======
	})
	wg.Go(func() {
		assert.NoError(tlsWriter.(*tls.Conn).Handshake())
>>>>>>> 75ce43b5
	})
	wg.Wait()

	_, err = tlsReader.Write([]byte("gemini://localhost.localdomain:8965/users/register\r\n"))
	assert.NoError(err)

	handler, err := front.NewHandler(domain, false, &cfg, fed.NewResolver(nil, domain, &cfg, &http.Client{}, db), db)
	assert.NoError(err)

	l := gemini.Listener{
		Domain:  domain,
		Config:  &cfg,
		Handler: handler,
		DB:      db,
	}
	l.Handle(context.Background(), tlsWriter)

	tlsWriter.Close()

	resp, err := io.ReadAll(tlsReader)
	assert.NoError(err)

	assert.Equal("30 /users\r\n", string(resp))
}

func TestRegister_HappyFlow(t *testing.T) {
	assert := assert.New(t)

	dbPath := fmt.Sprintf("/tmp/%s.sqlite3?_journal_mode=WAL", t.Name())
	defer os.Remove(fmt.Sprintf("/tmp/%s.sqlite3", t.Name()))
	db, err := sql.Open("sqlite3", dbPath)
	assert.NoError(err)

	var cfg cfg.Config
	cfg.FillDefaults()

	assert.NoError(migrations.Run(context.Background(), domain, db))

	serverKeyPair, err := tls.X509KeyPair([]byte(serverCert), []byte(serverKey))
	assert.NoError(err)

	serverCfg := tls.Config{
		Certificates: []tls.Certificate{serverKeyPair},
		MinVersion:   tls.VersionTLS12,
		ClientAuth:   tls.RequestClientCert,
	}

	erinKeyPair, err := tls.X509KeyPair([]byte(erinCert), []byte(erinKey))
	assert.NoError(err)

	clientCfg := tls.Config{
		Certificates:       []tls.Certificate{erinKeyPair},
		InsecureSkipVerify: true,
	}

	socketPath := fmt.Sprintf("/tmp/%s.socket", t.Name())

	localListener, err := net.Listen("unix", socketPath)
	assert.NoError(err)
	defer os.Remove(socketPath)

	tlsListener := tls.NewListener(localListener, &serverCfg)
	defer tlsListener.Close()

	unixReader, err := net.Dial("unix", socketPath)
	assert.NoError(err)
	defer unixReader.Close()

	tlsWriter, err := tlsListener.Accept()
	assert.NoError(err)

	tlsReader := tls.Client(unixReader, &clientCfg)
	defer tlsReader.Close()

	var wg sync.WaitGroup
	wg.Go(func() {
		assert.NoError(tlsReader.Handshake())
<<<<<<< HEAD
		wg.Done()
	})
	wg.Go(func() {
		assert.NoError(tlsWriter.(*tls.Conn).Handshake())
		wg.Done()
=======
	})
	wg.Go(func() {
		assert.NoError(tlsWriter.(*tls.Conn).Handshake())
>>>>>>> 75ce43b5
	})
	wg.Wait()

	_, err = tlsReader.Write([]byte("gemini://localhost.localdomain:8965/users/register\r\n"))
	assert.NoError(err)

	handler, err := front.NewHandler(domain, false, &cfg, fed.NewResolver(nil, domain, &cfg, &http.Client{}, db), db)
	assert.NoError(err)

	l := gemini.Listener{
		Domain:  domain,
		Config:  &cfg,
		Handler: handler,
		DB:      db,
	}
	l.Handle(context.Background(), tlsWriter)

	tlsWriter.Close()

	resp, err := io.ReadAll(tlsReader)
	assert.NoError(err)

	assert.Equal("30 /users\r\n", string(resp))
}

func TestRegister_HappyFlowRegistrationClosed(t *testing.T) {
	assert := assert.New(t)

	dbPath := fmt.Sprintf("/tmp/%s.sqlite3?_journal_mode=WAL", t.Name())
	defer os.Remove(fmt.Sprintf("/tmp/%s.sqlite3", t.Name()))
	db, err := sql.Open("sqlite3", dbPath)
	assert.NoError(err)

	var cfg cfg.Config
	cfg.FillDefaults()

	assert.NoError(migrations.Run(context.Background(), domain, db))

	serverKeyPair, err := tls.X509KeyPair([]byte(serverCert), []byte(serverKey))
	assert.NoError(err)

	serverCfg := tls.Config{
		Certificates: []tls.Certificate{serverKeyPair},
		MinVersion:   tls.VersionTLS12,
		ClientAuth:   tls.RequestClientCert,
	}

	erinKeyPair, err := tls.X509KeyPair([]byte(erinCert), []byte(erinKey))
	assert.NoError(err)

	clientCfg := tls.Config{
		Certificates:       []tls.Certificate{erinKeyPair},
		InsecureSkipVerify: true,
	}

	socketPath := fmt.Sprintf("/tmp/%s.socket", t.Name())

	localListener, err := net.Listen("unix", socketPath)
	assert.NoError(err)
	defer os.Remove(socketPath)

	tlsListener := tls.NewListener(localListener, &serverCfg)
	defer tlsListener.Close()

	unixReader, err := net.Dial("unix", socketPath)
	assert.NoError(err)
	defer unixReader.Close()

	tlsWriter, err := tlsListener.Accept()
	assert.NoError(err)

	tlsReader := tls.Client(unixReader, &clientCfg)
	defer tlsReader.Close()

	var wg sync.WaitGroup
	wg.Go(func() {
		assert.NoError(tlsReader.Handshake())
<<<<<<< HEAD
		wg.Done()
	})
	wg.Go(func() {
		assert.NoError(tlsWriter.(*tls.Conn).Handshake())
		wg.Done()
=======
	})
	wg.Go(func() {
		assert.NoError(tlsWriter.(*tls.Conn).Handshake())
>>>>>>> 75ce43b5
	})
	wg.Wait()

	_, err = tlsReader.Write([]byte("gemini://localhost.localdomain:8965/users/register\r\n"))
	assert.NoError(err)

	handler, err := front.NewHandler(domain, true, &cfg, fed.NewResolver(nil, domain, &cfg, &http.Client{}, db), db)
	assert.NoError(err)

	l := gemini.Listener{
		Domain:  domain,
		Config:  &cfg,
		Handler: handler,
		DB:      db,
	}
	l.Handle(context.Background(), tlsWriter)

	tlsWriter.Close()

	resp, err := io.ReadAll(tlsReader)
	assert.NoError(err)

	assert.Equal("40 Registration is closed\r\n", string(resp))
}

func TestRegister_AlreadyRegistered(t *testing.T) {
	assert := assert.New(t)

	dbPath := fmt.Sprintf("/tmp/%s.sqlite3?_journal_mode=WAL", t.Name())
	defer os.Remove(fmt.Sprintf("/tmp/%s.sqlite3", t.Name()))
	db, err := sql.Open("sqlite3", dbPath)
	assert.NoError(err)

	var cfg cfg.Config
	cfg.FillDefaults()
	cfg.RegistrationInterval = 0

	assert.NoError(migrations.Run(context.Background(), domain, db))

	serverKeyPair, err := tls.X509KeyPair([]byte(serverCert), []byte(serverKey))
	assert.NoError(err)

	serverCfg := tls.Config{
		Certificates: []tls.Certificate{serverKeyPair},
		MinVersion:   tls.VersionTLS12,
		ClientAuth:   tls.RequestClientCert,
	}

	erinKeyPair, err := tls.X509KeyPair([]byte(erinCert), []byte(erinKey))
	assert.NoError(err)

	clientCfg := tls.Config{
		Certificates:       []tls.Certificate{erinKeyPair},
		InsecureSkipVerify: true,
	}

	socketPath := fmt.Sprintf("/tmp/%s.socket", t.Name())

	localListener, err := net.Listen("unix", socketPath)
	assert.NoError(err)
	defer os.Remove(socketPath)

	tlsListener := tls.NewListener(localListener, &serverCfg)
	defer tlsListener.Close()

	unixReader, err := net.Dial("unix", socketPath)
	assert.NoError(err)
	defer unixReader.Close()

	tlsWriter, err := tlsListener.Accept()
	assert.NoError(err)

	tlsReader := tls.Client(unixReader, &clientCfg)
	defer tlsReader.Close()

	var wg sync.WaitGroup
	wg.Go(func() {
		assert.NoError(tlsReader.Handshake())
<<<<<<< HEAD
		wg.Done()
	})
	wg.Go(func() {
		assert.NoError(tlsWriter.(*tls.Conn).Handshake())
		wg.Done()
=======
	})
	wg.Go(func() {
		assert.NoError(tlsWriter.(*tls.Conn).Handshake())
>>>>>>> 75ce43b5
	})
	wg.Wait()

	_, err = tlsReader.Write([]byte("gemini://localhost.localdomain:8965/users/register\r\n"))
	assert.NoError(err)

	_, _, err = user.Create(context.Background(), domain, db, "erin", ap.Person, erinKeyPair.Leaf)
	assert.NoError(err)

	handler, err := front.NewHandler(domain, false, &cfg, fed.NewResolver(nil, domain, &cfg, &http.Client{}, db), db)
	assert.NoError(err)

	l := gemini.Listener{
		Domain:  domain,
		Config:  &cfg,
		Handler: handler,
		DB:      db,
	}
	l.Handle(context.Background(), tlsWriter)

	tlsWriter.Close()

	resp, err := io.ReadAll(tlsReader)
	assert.NoError(err)

	assert.Equal("40 Already registered as erin\r\n", string(resp))
}

func TestRegister_Twice(t *testing.T) {
	assert := assert.New(t)

	dbPath := fmt.Sprintf("/tmp/%s.sqlite3?_journal_mode=WAL", t.Name())
	defer os.Remove(fmt.Sprintf("/tmp/%s.sqlite3", t.Name()))
	db, err := sql.Open("sqlite3", dbPath)
	assert.NoError(err)

	var cfg cfg.Config
	cfg.FillDefaults()
	cfg.RegistrationInterval = 0

	assert.NoError(migrations.Run(context.Background(), domain, db))

	serverKeyPair, err := tls.X509KeyPair([]byte(serverCert), []byte(serverKey))
	assert.NoError(err)

	serverCfg := tls.Config{
		Certificates: []tls.Certificate{serverKeyPair},
		MinVersion:   tls.VersionTLS12,
		ClientAuth:   tls.RequestClientCert,
	}

	erinKeyPair, err := tls.X509KeyPair([]byte(erinCert), []byte(erinKey))
	assert.NoError(err)

	clientCfg := tls.Config{
		Certificates:       []tls.Certificate{erinKeyPair},
		InsecureSkipVerify: true,
	}

	socketPath := fmt.Sprintf("/tmp/%s.socket", t.Name())

	localListener, err := net.Listen("unix", socketPath)
	assert.NoError(err)
	defer os.Remove(socketPath)

	tlsListener := tls.NewListener(localListener, &serverCfg)
	defer tlsListener.Close()

	for _, expected := range []string{
		"30 /users\r\n",
		"40 Already registered as erin\r\n",
	} {

		unixReader, err := net.Dial("unix", socketPath)
		assert.NoError(err)
		defer unixReader.Close()

		tlsWriter, err := tlsListener.Accept()
		assert.NoError(err)

		tlsReader := tls.Client(unixReader, &clientCfg)
		defer tlsReader.Close()

		var wg sync.WaitGroup
		wg.Go(func() {
			assert.NoError(tlsReader.Handshake())
<<<<<<< HEAD
			wg.Done()
		})
		wg.Go(func() {
			assert.NoError(tlsWriter.(*tls.Conn).Handshake())
			wg.Done()
=======
		})
		wg.Go(func() {
			assert.NoError(tlsWriter.(*tls.Conn).Handshake())
>>>>>>> 75ce43b5
		})
		wg.Wait()

		_, err = tlsReader.Write([]byte("gemini://localhost.localdomain:8965/users/register\r\n"))
		assert.NoError(err)

		handler, err := front.NewHandler(domain, false, &cfg, fed.NewResolver(nil, domain, &cfg, &http.Client{}, db), db)
		assert.NoError(err)

		l := gemini.Listener{
			Domain:  domain,
			Config:  &cfg,
			Handler: handler,
			DB:      db,
		}
		l.Handle(context.Background(), tlsWriter)

		tlsWriter.Close()

		resp, err := io.ReadAll(tlsReader)
		assert.NoError(err)

		assert.Equal(expected, string(resp))
	}
}

func TestRegister_Throttling(t *testing.T) {
	assert := assert.New(t)

	dbPath := fmt.Sprintf("/tmp/%s.sqlite3?_journal_mode=WAL", t.Name())
	defer os.Remove(fmt.Sprintf("/tmp/%s.sqlite3", t.Name()))
	db, err := sql.Open("sqlite3", dbPath)
	assert.NoError(err)

	var cfg cfg.Config
	cfg.FillDefaults()

	assert.NoError(migrations.Run(context.Background(), domain, db))

	serverKeyPair, err := tls.X509KeyPair([]byte(serverCert), []byte(serverKey))
	assert.NoError(err)

	serverCfg := tls.Config{
		Certificates: []tls.Certificate{serverKeyPair},
		MinVersion:   tls.VersionTLS12,
		ClientAuth:   tls.RequestClientCert,
	}

	erinKeyPair, err := tls.X509KeyPair([]byte(erinCert), []byte(erinKey))
	assert.NoError(err)

	erinCfg := tls.Config{
		Certificates:       []tls.Certificate{erinKeyPair},
		InsecureSkipVerify: true,
	}

	davidKeyPair, err := tls.X509KeyPair([]byte(davidCert), []byte(davidKey))
	assert.NoError(err)

	davidCfg := tls.Config{
		Certificates:       []tls.Certificate{davidKeyPair},
		InsecureSkipVerify: true,
	}

	socketPath := fmt.Sprintf("/tmp/%s.socket", t.Name())

	localListener, err := net.Listen("unix", socketPath)
	assert.NoError(err)
	defer os.Remove(socketPath)

	tlsListener := tls.NewListener(localListener, &serverCfg)
	defer tlsListener.Close()

	for _, data := range []struct {
		clientCfg *tls.Config
		pattern   string
	}{
		{&erinCfg, "^30 /users\r\n$"},
		{&davidCfg, "^40 Registration is closed for .+\r\n$"},
	} {
		unixReader, err := net.Dial("unix", socketPath)
		assert.NoError(err)
		defer unixReader.Close()

		tlsWriter, err := tlsListener.Accept()
		assert.NoError(err)

		tlsReader := tls.Client(unixReader, data.clientCfg)
		defer tlsReader.Close()

		var wg sync.WaitGroup
		wg.Go(func() {
			assert.NoError(tlsReader.Handshake())
<<<<<<< HEAD
			wg.Done()
		})
		wg.Go(func() {
			assert.NoError(tlsWriter.(*tls.Conn).Handshake())
			wg.Done()
=======
		})
		wg.Go(func() {
			assert.NoError(tlsWriter.(*tls.Conn).Handshake())
>>>>>>> 75ce43b5
		})
		wg.Wait()

		_, err = tlsReader.Write([]byte("gemini://localhost.localdomain:8965/users/register\r\n"))
		assert.NoError(err)

		handler, err := front.NewHandler(domain, false, &cfg, fed.NewResolver(nil, domain, &cfg, &http.Client{}, db), db)
		assert.NoError(err)

		l := gemini.Listener{
			Domain:  domain,
			Config:  &cfg,
			Handler: handler,
			DB:      db,
		}
		l.Handle(context.Background(), tlsWriter)

		tlsWriter.Close()

		resp, err := io.ReadAll(tlsReader)
		assert.NoError(err)

		assert.Regexp(data.pattern, string(resp))
	}
}

func TestRegister_Throttling30Minutes(t *testing.T) {
	assert := assert.New(t)

	dbPath := fmt.Sprintf("/tmp/%s.sqlite3?_journal_mode=WAL", t.Name())
	defer os.Remove(fmt.Sprintf("/tmp/%s.sqlite3", t.Name()))
	db, err := sql.Open("sqlite3", dbPath)
	assert.NoError(err)

	var cfg cfg.Config
	cfg.FillDefaults()

	assert.NoError(migrations.Run(context.Background(), domain, db))

	serverKeyPair, err := tls.X509KeyPair([]byte(serverCert), []byte(serverKey))
	assert.NoError(err)

	serverCfg := tls.Config{
		Certificates: []tls.Certificate{serverKeyPair},
		MinVersion:   tls.VersionTLS12,
		ClientAuth:   tls.RequestClientCert,
	}

	erinKeyPair, err := tls.X509KeyPair([]byte(erinCert), []byte(erinKey))
	assert.NoError(err)

	erinCfg := tls.Config{
		Certificates:       []tls.Certificate{erinKeyPair},
		InsecureSkipVerify: true,
	}

	davidKeyPair, err := tls.X509KeyPair([]byte(davidCert), []byte(davidKey))
	assert.NoError(err)

	davidCfg := tls.Config{
		Certificates:       []tls.Certificate{davidKeyPair},
		InsecureSkipVerify: true,
	}

	socketPath := fmt.Sprintf("/tmp/%s.socket", t.Name())

	localListener, err := net.Listen("unix", socketPath)
	assert.NoError(err)
	defer os.Remove(socketPath)

	tlsListener := tls.NewListener(localListener, &serverCfg)
	defer tlsListener.Close()

	for _, data := range []struct {
		clientCfg *tls.Config
		pattern   string
	}{
		{&erinCfg, "^30 /users\r\n$"},
		{&davidCfg, "^40 Registration is closed for .+\r\n$"},
	} {
		unixReader, err := net.Dial("unix", socketPath)
		assert.NoError(err)
		defer unixReader.Close()

		tlsWriter, err := tlsListener.Accept()
		assert.NoError(err)

		tlsReader := tls.Client(unixReader, data.clientCfg)
		defer tlsReader.Close()

		var wg sync.WaitGroup
		wg.Go(func() {
			assert.NoError(tlsReader.Handshake())
<<<<<<< HEAD
			wg.Done()
		})
		wg.Go(func() {
			assert.NoError(tlsWriter.(*tls.Conn).Handshake())
			wg.Done()
=======
		})
		wg.Go(func() {
			assert.NoError(tlsWriter.(*tls.Conn).Handshake())
>>>>>>> 75ce43b5
		})
		wg.Wait()

		_, err = tlsReader.Write([]byte("gemini://localhost.localdomain:8965/users/register\r\n"))
		assert.NoError(err)

		handler, err := front.NewHandler(domain, false, &cfg, fed.NewResolver(nil, domain, &cfg, &http.Client{}, db), db)
		assert.NoError(err)

		l := gemini.Listener{
			Domain:  domain,
			Config:  &cfg,
			Handler: handler,
			DB:      db,
		}
		l.Handle(context.Background(), tlsWriter)

		tlsWriter.Close()

		resp, err := io.ReadAll(tlsReader)
		assert.NoError(err)

		assert.Regexp(data.pattern, string(resp))

		_, err = db.Exec(`update certificates set inserted = unixepoch() - 1800`)
		assert.NoError(err)
	}
}

func TestRegister_Throttling1Hour(t *testing.T) {
	assert := assert.New(t)

	dbPath := fmt.Sprintf("/tmp/%s.sqlite3?_journal_mode=WAL", t.Name())
	defer os.Remove(fmt.Sprintf("/tmp/%s.sqlite3", t.Name()))
	db, err := sql.Open("sqlite3", dbPath)
	assert.NoError(err)

	var cfg cfg.Config
	cfg.FillDefaults()

	assert.NoError(migrations.Run(context.Background(), domain, db))

	serverKeyPair, err := tls.X509KeyPair([]byte(serverCert), []byte(serverKey))
	assert.NoError(err)

	serverCfg := tls.Config{
		Certificates: []tls.Certificate{serverKeyPair},
		MinVersion:   tls.VersionTLS12,
		ClientAuth:   tls.RequestClientCert,
	}

	erinKeyPair, err := tls.X509KeyPair([]byte(erinCert), []byte(erinKey))
	assert.NoError(err)

	erinCfg := tls.Config{
		Certificates:       []tls.Certificate{erinKeyPair},
		InsecureSkipVerify: true,
	}

	davidKeyPair, err := tls.X509KeyPair([]byte(davidCert), []byte(davidKey))
	assert.NoError(err)

	davidCfg := tls.Config{
		Certificates:       []tls.Certificate{davidKeyPair},
		InsecureSkipVerify: true,
	}

	socketPath := fmt.Sprintf("/tmp/%s.socket", t.Name())

	localListener, err := net.Listen("unix", socketPath)
	assert.NoError(err)
	defer os.Remove(socketPath)

	tlsListener := tls.NewListener(localListener, &serverCfg)
	defer tlsListener.Close()

	for _, data := range []struct {
		clientCfg *tls.Config
		pattern   string
	}{
		{&erinCfg, "^30 /users\r\n$"},
		{&davidCfg, "^30 /users\r\n$"},
	} {
		unixReader, err := net.Dial("unix", socketPath)
		assert.NoError(err)
		defer unixReader.Close()

		tlsWriter, err := tlsListener.Accept()
		assert.NoError(err)

		tlsReader := tls.Client(unixReader, data.clientCfg)
		defer tlsReader.Close()

		var wg sync.WaitGroup
		wg.Go(func() {
			assert.NoError(tlsReader.Handshake())
<<<<<<< HEAD
			wg.Done()
		})
		wg.Go(func() {
			assert.NoError(tlsWriter.(*tls.Conn).Handshake())
			wg.Done()
=======
		})
		wg.Go(func() {
			assert.NoError(tlsWriter.(*tls.Conn).Handshake())
>>>>>>> 75ce43b5
		})
		wg.Wait()

		_, err = tlsReader.Write([]byte("gemini://localhost.localdomain:8965/users/register\r\n"))
		assert.NoError(err)

		handler, err := front.NewHandler(domain, false, &cfg, fed.NewResolver(nil, domain, &cfg, &http.Client{}, db), db)
		assert.NoError(err)

		l := gemini.Listener{
			Domain:  domain,
			Config:  &cfg,
			Handler: handler,
			DB:      db,
		}
		l.Handle(context.Background(), tlsWriter)

		tlsWriter.Close()

		resp, err := io.ReadAll(tlsReader)
		assert.NoError(err)

		assert.Regexp(data.pattern, string(resp))

		_, err = db.Exec(`update certificates set inserted = unixepoch() - 3600`)
		assert.NoError(err)
	}
}

func TestRegister_TwoCertificates(t *testing.T) {
	assert := assert.New(t)

	dbPath := fmt.Sprintf("/tmp/%s.sqlite3?_journal_mode=WAL", t.Name())
	defer os.Remove(fmt.Sprintf("/tmp/%s.sqlite3", t.Name()))
	db, err := sql.Open("sqlite3", dbPath)
	assert.NoError(err)

	var cfg cfg.Config
	cfg.FillDefaults()
	cfg.RegistrationInterval = 0

	assert.NoError(migrations.Run(context.Background(), domain, db))

	serverKeyPair, err := tls.X509KeyPair([]byte(serverCert), []byte(serverKey))
	assert.NoError(err)

	serverCfg := tls.Config{
		Certificates: []tls.Certificate{serverKeyPair},
		MinVersion:   tls.VersionTLS12,
		ClientAuth:   tls.RequestClientCert,
	}

	erinKeyPair, err := tls.X509KeyPair([]byte(erinCert), []byte(erinKey))
	assert.NoError(err)

	clientCfg := tls.Config{
		Certificates:       []tls.Certificate{erinKeyPair},
		InsecureSkipVerify: true,
	}

	erinOtherKeyPair, err := tls.X509KeyPair([]byte(erinOtherCert), []byte(erinOtherKey))
	assert.NoError(err)

	otherClientCfg := tls.Config{
		Certificates:       []tls.Certificate{erinOtherKeyPair},
		InsecureSkipVerify: true,
	}

	socketPath := fmt.Sprintf("/tmp/%s.socket", t.Name())

	localListener, err := net.Listen("unix", socketPath)
	assert.NoError(err)
	defer os.Remove(socketPath)

	tlsListener := tls.NewListener(localListener, &serverCfg)
	defer tlsListener.Close()

	for _, data := range []struct {
		url       string
		expected  string
		clientCfg *tls.Config
	}{
		{"gemini://localhost.localdomain:8965/users\r\n", "^30 /users/register\r\n$", &clientCfg},
		{"gemini://localhost.localdomain:8965/users/register\r\n", "^30 /users\r\n$", &clientCfg},
		{"gemini://localhost.localdomain:8965/users\r\n", "^20 text/gemini\r\n.+", &clientCfg},
		{"gemini://localhost.localdomain:8965/users/register\r\n", "^40 Already registered as erin\r\n$", &clientCfg},
		{"gemini://localhost.localdomain:8965/users\r\n", "^30 /users/register\r\n$", &otherClientCfg},
		{"gemini://localhost.localdomain:8965/users/register\r\n", "^30 /users\r\n$", &otherClientCfg},
		{"gemini://localhost.localdomain:8965/users\r\n", "^40 Client certificate is awaiting approval\r\n$", &otherClientCfg},
		{"gemini://localhost.localdomain:8965/users/register\r\n", "^40 Client certificate is awaiting approval\r\n$", &otherClientCfg},
		{fmt.Sprintf("gemini://localhost.localdomain:8965/users/certificates/approve/%s\r\n", erinOtherCertHash), "^30 /users/certificates\r\n$", &clientCfg},
		{"gemini://localhost.localdomain:8965/users/register\r\n", "^40 Already registered as erin\r\n$", &otherClientCfg},
		{"gemini://localhost.localdomain:8965/users\r\n", "^20 text/gemini\r\n.+", &otherClientCfg},
		{fmt.Sprintf("gemini://localhost.localdomain:8965/users/certificates/revoke/%s\r\n", erinCertHash), "^30 /users/certificates\r\n$", &otherClientCfg},
		{"gemini://localhost.localdomain:8965/users\r\n", "^30 /users/register\r\n$", &clientCfg},
		{"gemini://localhost.localdomain:8965/users/register\r\n", "^30 /users\r\n$", &clientCfg},
		{"gemini://localhost.localdomain:8965/users\r\n", "^40 Client certificate is awaiting approval\r\n$", &clientCfg},
		{"gemini://localhost.localdomain:8965/users\r\n", "^20 text/gemini\r\n.+", &otherClientCfg},
	} {
		unixReader, err := net.Dial("unix", socketPath)
		assert.NoError(err)
		defer unixReader.Close()

		tlsWriter, err := tlsListener.Accept()
		assert.NoError(err)

		tlsReader := tls.Client(unixReader, data.clientCfg)
		defer tlsReader.Close()

		var wg sync.WaitGroup
		wg.Go(func() {
			assert.NoError(tlsReader.Handshake())
<<<<<<< HEAD
			wg.Done()
		})
		wg.Go(func() {
			assert.NoError(tlsWriter.(*tls.Conn).Handshake())
			wg.Done()
=======
		})
		wg.Go(func() {
			assert.NoError(tlsWriter.(*tls.Conn).Handshake())
>>>>>>> 75ce43b5
		})
		wg.Wait()

		_, err = tlsReader.Write([]byte(data.url))
		assert.NoError(err)

		handler, err := front.NewHandler(domain, false, &cfg, fed.NewResolver(nil, domain, &cfg, &http.Client{}, db), db)
		assert.NoError(err)

		l := gemini.Listener{
			Domain:  domain,
			Config:  &cfg,
			Handler: handler,
			DB:      db,
		}
		l.Handle(context.Background(), tlsWriter)

		tlsWriter.Close()

		resp, err := io.ReadAll(tlsReader)
		assert.NoError(err)

		assert.Regexp(data.expected, string(resp))
	}
}

func TestRegister_ForbiddenUserName(t *testing.T) {
	assert := assert.New(t)

	dbPath := fmt.Sprintf("/tmp/%s.sqlite3?_journal_mode=WAL", t.Name())
	defer os.Remove(fmt.Sprintf("/tmp/%s.sqlite3", t.Name()))
	db, err := sql.Open("sqlite3", dbPath)
	assert.NoError(err)

	var cfg cfg.Config
	cfg.FillDefaults()
	cfg.CompiledForbiddenUserNameRegex = regexp.MustCompile(`^(root|localhost|erin.*|ip6-.*|.*(admin|tootik).*)$`)

	assert.NoError(migrations.Run(context.Background(), domain, db))

	serverKeyPair, err := tls.X509KeyPair([]byte(serverCert), []byte(serverKey))
	assert.NoError(err)

	serverCfg := tls.Config{
		Certificates: []tls.Certificate{serverKeyPair},
		MinVersion:   tls.VersionTLS12,
		ClientAuth:   tls.RequestClientCert,
	}

	erinKeyPair, err := tls.X509KeyPair([]byte(erinCert), []byte(erinKey))
	assert.NoError(err)

	clientCfg := tls.Config{
		Certificates:       []tls.Certificate{erinKeyPair},
		InsecureSkipVerify: true,
	}

	socketPath := fmt.Sprintf("/tmp/%s.socket", t.Name())

	localListener, err := net.Listen("unix", socketPath)
	assert.NoError(err)
	defer os.Remove(socketPath)

	tlsListener := tls.NewListener(localListener, &serverCfg)
	defer tlsListener.Close()

	unixReader, err := net.Dial("unix", socketPath)
	assert.NoError(err)
	defer unixReader.Close()

	tlsWriter, err := tlsListener.Accept()
	assert.NoError(err)

	tlsReader := tls.Client(unixReader, &clientCfg)
	defer tlsReader.Close()

	var wg sync.WaitGroup
	wg.Go(func() {
		assert.NoError(tlsReader.Handshake())
<<<<<<< HEAD
		wg.Done()
	})
	wg.Go(func() {
		assert.NoError(tlsWriter.(*tls.Conn).Handshake())
		wg.Done()
=======
	})
	wg.Go(func() {
		assert.NoError(tlsWriter.(*tls.Conn).Handshake())
>>>>>>> 75ce43b5
	})
	wg.Wait()

	_, err = tlsReader.Write([]byte("gemini://localhost.localdomain:8965/users/register\r\n"))
	assert.NoError(err)

	handler, err := front.NewHandler(domain, false, &cfg, fed.NewResolver(nil, domain, &cfg, &http.Client{}, db), db)
	assert.NoError(err)

	l := gemini.Listener{
		Domain:  domain,
		Config:  &cfg,
		Handler: handler,
		DB:      db,
	}
	l.Handle(context.Background(), tlsWriter)

	tlsWriter.Close()

	resp, err := io.ReadAll(tlsReader)
	assert.NoError(err)

	assert.Equal("40 Forbidden user name\r\n", string(resp))
}<|MERGE_RESOLUTION|>--- conflicted
+++ resolved
@@ -175,17 +175,9 @@
 	var wg sync.WaitGroup
 	wg.Go(func() {
 		assert.NoError(tlsReader.Handshake())
-<<<<<<< HEAD
-		wg.Done()
 	})
 	wg.Go(func() {
 		assert.NoError(tlsWriter.(*tls.Conn).Handshake())
-		wg.Done()
-=======
-	})
-	wg.Go(func() {
-		assert.NoError(tlsWriter.(*tls.Conn).Handshake())
->>>>>>> 75ce43b5
 	})
 	wg.Wait()
 
@@ -263,17 +255,9 @@
 	var wg sync.WaitGroup
 	wg.Go(func() {
 		assert.NoError(tlsReader.Handshake())
-<<<<<<< HEAD
-		wg.Done()
 	})
 	wg.Go(func() {
 		assert.NoError(tlsWriter.(*tls.Conn).Handshake())
-		wg.Done()
-=======
-	})
-	wg.Go(func() {
-		assert.NoError(tlsWriter.(*tls.Conn).Handshake())
->>>>>>> 75ce43b5
 	})
 	wg.Wait()
 
@@ -348,17 +332,9 @@
 	var wg sync.WaitGroup
 	wg.Go(func() {
 		assert.NoError(tlsReader.Handshake())
-<<<<<<< HEAD
-		wg.Done()
 	})
 	wg.Go(func() {
 		assert.NoError(tlsWriter.(*tls.Conn).Handshake())
-		wg.Done()
-=======
-	})
-	wg.Go(func() {
-		assert.NoError(tlsWriter.(*tls.Conn).Handshake())
->>>>>>> 75ce43b5
 	})
 	wg.Wait()
 
@@ -436,17 +412,9 @@
 	var wg sync.WaitGroup
 	wg.Go(func() {
 		assert.NoError(tlsReader.Handshake())
-<<<<<<< HEAD
-		wg.Done()
 	})
 	wg.Go(func() {
 		assert.NoError(tlsWriter.(*tls.Conn).Handshake())
-		wg.Done()
-=======
-	})
-	wg.Go(func() {
-		assert.NoError(tlsWriter.(*tls.Conn).Handshake())
->>>>>>> 75ce43b5
 	})
 	wg.Wait()
 
@@ -524,17 +492,9 @@
 	var wg sync.WaitGroup
 	wg.Go(func() {
 		assert.NoError(tlsReader.Handshake())
-<<<<<<< HEAD
-		wg.Done()
 	})
 	wg.Go(func() {
 		assert.NoError(tlsWriter.(*tls.Conn).Handshake())
-		wg.Done()
-=======
-	})
-	wg.Go(func() {
-		assert.NoError(tlsWriter.(*tls.Conn).Handshake())
->>>>>>> 75ce43b5
 	})
 	wg.Wait()
 
@@ -613,17 +573,9 @@
 	var wg sync.WaitGroup
 	wg.Go(func() {
 		assert.NoError(tlsReader.Handshake())
-<<<<<<< HEAD
-		wg.Done()
 	})
 	wg.Go(func() {
 		assert.NoError(tlsWriter.(*tls.Conn).Handshake())
-		wg.Done()
-=======
-	})
-	wg.Go(func() {
-		assert.NoError(tlsWriter.(*tls.Conn).Handshake())
->>>>>>> 75ce43b5
 	})
 	wg.Wait()
 
@@ -710,17 +662,9 @@
 		var wg sync.WaitGroup
 		wg.Go(func() {
 			assert.NoError(tlsReader.Handshake())
-<<<<<<< HEAD
-			wg.Done()
 		})
 		wg.Go(func() {
 			assert.NoError(tlsWriter.(*tls.Conn).Handshake())
-			wg.Done()
-=======
-		})
-		wg.Go(func() {
-			assert.NoError(tlsWriter.(*tls.Conn).Handshake())
->>>>>>> 75ce43b5
 		})
 		wg.Wait()
 
@@ -814,17 +758,9 @@
 		var wg sync.WaitGroup
 		wg.Go(func() {
 			assert.NoError(tlsReader.Handshake())
-<<<<<<< HEAD
-			wg.Done()
 		})
 		wg.Go(func() {
 			assert.NoError(tlsWriter.(*tls.Conn).Handshake())
-			wg.Done()
-=======
-		})
-		wg.Go(func() {
-			assert.NoError(tlsWriter.(*tls.Conn).Handshake())
->>>>>>> 75ce43b5
 		})
 		wg.Wait()
 
@@ -918,17 +854,9 @@
 		var wg sync.WaitGroup
 		wg.Go(func() {
 			assert.NoError(tlsReader.Handshake())
-<<<<<<< HEAD
-			wg.Done()
 		})
 		wg.Go(func() {
 			assert.NoError(tlsWriter.(*tls.Conn).Handshake())
-			wg.Done()
-=======
-		})
-		wg.Go(func() {
-			assert.NoError(tlsWriter.(*tls.Conn).Handshake())
->>>>>>> 75ce43b5
 		})
 		wg.Wait()
 
@@ -1025,17 +953,9 @@
 		var wg sync.WaitGroup
 		wg.Go(func() {
 			assert.NoError(tlsReader.Handshake())
-<<<<<<< HEAD
-			wg.Done()
 		})
 		wg.Go(func() {
 			assert.NoError(tlsWriter.(*tls.Conn).Handshake())
-			wg.Done()
-=======
-		})
-		wg.Go(func() {
-			assert.NoError(tlsWriter.(*tls.Conn).Handshake())
->>>>>>> 75ce43b5
 		})
 		wg.Wait()
 
@@ -1148,17 +1068,9 @@
 		var wg sync.WaitGroup
 		wg.Go(func() {
 			assert.NoError(tlsReader.Handshake())
-<<<<<<< HEAD
-			wg.Done()
 		})
 		wg.Go(func() {
 			assert.NoError(tlsWriter.(*tls.Conn).Handshake())
-			wg.Done()
-=======
-		})
-		wg.Go(func() {
-			assert.NoError(tlsWriter.(*tls.Conn).Handshake())
->>>>>>> 75ce43b5
 		})
 		wg.Wait()
 
@@ -1238,17 +1150,9 @@
 	var wg sync.WaitGroup
 	wg.Go(func() {
 		assert.NoError(tlsReader.Handshake())
-<<<<<<< HEAD
-		wg.Done()
 	})
 	wg.Go(func() {
 		assert.NoError(tlsWriter.(*tls.Conn).Handshake())
-		wg.Done()
-=======
-	})
-	wg.Go(func() {
-		assert.NoError(tlsWriter.(*tls.Conn).Handshake())
->>>>>>> 75ce43b5
 	})
 	wg.Wait()
 
