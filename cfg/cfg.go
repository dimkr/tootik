/*
Copyright 2023, 2024 Dima Krasner

Licensed under the Apache License, Version 2.0 (the "License");
you may not use this file except in compliance with the License.
You may obtain a copy of the License at

    http://www.apache.org/licenses/LICENSE-2.0

Unless required by applicable law or agreed to in writing, software
distributed under the License is distributed on an "AS IS" BASIS,
WITHOUT WARRANTIES OR CONDITIONS OF ANY KIND, either express or implied.
See the License for the specific language governing permissions and
limitations under the License.
*/

// Package cfg defines the tootik configuration file format and defaults.
package cfg

import (
	"math"
	"regexp"
	"time"
)

// Config represents a tootik configuration file.
type Config struct {
	DatabaseOptions string

<<<<<<< HEAD
	RegistrationInterval  time.Duration
	UserNameRegex         string
	CompiledUserNameRegex *regexp.Regexp `json:"-"`
=======
	RegistrationInterval       time.Duration
	CertificateApprovalTimeout time.Duration
>>>>>>> 9bafcf92

	MaxPostsLength     int
	MaxPostsPerDay     int64
	PostThrottleFactor int64
	PostThrottleUnit   time.Duration

	EditThrottleFactor float64
	EditThrottleUnit   time.Duration

	ShareThrottleFactor int64
	ShareThrottleUnit   time.Duration

	PollMaxOptions int
	PollDuration   time.Duration

	MaxDisplayNameLength int
	MaxBioLength         int
	MaxAvatarSize        int64
	MaxAvatarWidth       int
	MaxAvatarHeight      int
	AvatarWidth          int
	AvatarHeight         int
	MinActorEditInterval time.Duration

	MaxFollowsPerUser   int
	FollowAcceptTimeout time.Duration

	MaxBookmarksPerUser int
	MinBookmarkInterval time.Duration

	PostsPerPage   int
	RepliesPerPage int
	MaxOffset      int

	SharesPerPost int

	MaxRequestBodySize int64
	MaxRequestAge      time.Duration

	MaxResponseBodySize int64

	CompactViewMaxRunes int
	CompactViewMaxLines int

	CacheUpdateTimeout time.Duration

	GeminiRequestTimeout time.Duration

	GopherRequestTimeout time.Duration
	LineWidth            int

	GuppyRequestTimeout time.Duration
	MaxGuppySessions    int
	GuppyChunkTimeout   time.Duration
	MaxSentGuppyChunks  int

	DeliveryBatchSize     int
	DeliveryRetryInterval int64
	MaxDeliveryAttempts   int
	DeliveryTimeout       time.Duration
	DeliveryWorkers       int
	DeliveryWorkerBuffer  int

	OutboxPollingInterval time.Duration

	MaxActivitiesQueueSize    int
	ActivitiesBatchSize       int
	ActivitiesPollingInterval time.Duration
	ActivitiesBatchDelay      time.Duration
	ActivityProcessingTimeout time.Duration
	MaxForwardingDepth        int

	MaxRecipients int
	MinActorAge   time.Duration

	ResolverCacheTTL        time.Duration
	ResolverRetryInterval   time.Duration
	ResolverMaxIdleConns    int
	ResolverIdleConnTimeout time.Duration
	MaxInstanceRecoveryTime time.Duration
	MaxResolverRequests     int

	FollowersSyncBatchSize int
	FollowersSyncInterval  time.Duration

	FeedUpdateInterval time.Duration

	NotesTTL          time.Duration
	InvisiblePostsTTL time.Duration
	DeliveryTTL       time.Duration
	SharesTTL         time.Duration
	ActorTTL          time.Duration
	FeedTTL           time.Duration
}

// FillDefaults replaces missing or invalid settings with defaults.
func (c *Config) FillDefaults() {
	if c.DatabaseOptions == "" {
		c.DatabaseOptions = "_journal_mode=WAL&_synchronous=1&_busy_timeout=5000"
	}

	if c.RegistrationInterval <= 0 {
		c.RegistrationInterval = time.Hour
	}

<<<<<<< HEAD
	if c.UserNameRegex == "" {
		c.UserNameRegex = `^[a-zA-Z0-9-_]{4,32}$`
	}

	c.CompiledUserNameRegex = regexp.MustCompile(c.UserNameRegex)

=======
	if c.CertificateApprovalTimeout <= 0 {
		c.CertificateApprovalTimeout = time.Hour * 48
	}

>>>>>>> 9bafcf92
	if c.MaxPostsLength <= 0 {
		c.MaxPostsLength = 500
	}

	if c.MaxPostsPerDay <= 0 {
		c.MaxPostsPerDay = 30
	}

	if c.PostThrottleFactor <= 0 {
		c.PostThrottleFactor = 2
	}

	if c.PostThrottleUnit <= 0 {
		c.PostThrottleUnit = time.Minute
	}

	if c.EditThrottleFactor <= 0 {
		c.EditThrottleFactor = 4
	}

	if c.EditThrottleUnit <= 0 {
		c.EditThrottleUnit = time.Minute
	}

	if c.ShareThrottleFactor <= 0 {
		c.ShareThrottleFactor = 4
	}

	if c.ShareThrottleUnit <= 0 {
		c.ShareThrottleUnit = time.Minute
	}

	if c.PollMaxOptions < 2 {
		c.PollMaxOptions = 5
	}

	if c.PollDuration <= 0 {
		c.PollDuration = time.Hour * 24 * 30
	}

	if c.MaxDisplayNameLength <= 0 {
		c.MaxDisplayNameLength = 30
	}

	if c.MaxBioLength <= 0 {
		c.MaxBioLength = 500
	}

	if c.MaxAvatarSize <= 0 {
		c.MaxAvatarSize = 2 * 1024 * 1024
	}

	if c.MaxAvatarWidth <= 0 {
		c.MaxAvatarWidth = 1024
	}

	if c.MaxAvatarHeight <= 0 {
		c.MaxAvatarHeight = 1024
	}

	if c.AvatarWidth <= 0 {
		c.AvatarWidth = 400
	}

	if c.AvatarHeight <= 0 {
		c.AvatarHeight = 400
	}

	if c.MinActorEditInterval <= 0 {
		c.MinActorEditInterval = time.Minute * 30
	}

	if c.MaxFollowsPerUser <= 0 {
		c.MaxFollowsPerUser = 150
	}

	if c.FollowAcceptTimeout <= 0 {
		c.FollowAcceptTimeout = time.Hour * 24 * 2
	}

	if c.MaxBookmarksPerUser <= 0 {
		c.MaxBookmarksPerUser = 100
	}

	if c.MinBookmarkInterval <= 0 {
		c.MinBookmarkInterval = time.Second * 5
	}

	if c.PostsPerPage <= 0 {
		c.PostsPerPage = 30
	}

	if c.RepliesPerPage <= 0 {
		c.RepliesPerPage = 10
	}

	if c.MaxOffset <= 0 {
		c.MaxOffset = c.PostsPerPage * 30
	}

	if c.SharesPerPost <= 0 {
		c.SharesPerPost = 10
	}

	if c.MaxRequestBodySize <= 0 {
		c.MaxRequestBodySize = 1024 * 1024
	}

	if c.MaxRequestAge <= 0 {
		c.MaxRequestAge = time.Minute * 5
	}

	if c.MaxResponseBodySize <= 0 {
		c.MaxResponseBodySize = 1024 * 1024
	}

	if c.CompactViewMaxRunes <= 0 {
		c.CompactViewMaxRunes = 200
	}
	if c.CompactViewMaxLines <= 0 {
		c.CompactViewMaxLines = 4
	}

	if c.CacheUpdateTimeout <= 0 {
		c.CacheUpdateTimeout = time.Second * 5
	}

	if c.GeminiRequestTimeout <= 0 {
		c.GeminiRequestTimeout = time.Second * 30
	}

	if c.GopherRequestTimeout <= 0 {
		c.GopherRequestTimeout = time.Second * 30
	}

	if c.LineWidth <= 0 {
		c.LineWidth = 70
	}

	if c.GuppyRequestTimeout <= 0 {
		c.GuppyRequestTimeout = time.Second * 30
	}

	if c.MaxGuppySessions <= 0 {
		c.MaxGuppySessions = 30
	}

	if c.GuppyChunkTimeout <= 0 {
		c.GuppyChunkTimeout = time.Second * 2
	}

	if c.MaxSentGuppyChunks <= 0 {
		c.MaxSentGuppyChunks = 8
	}

	if c.DeliveryBatchSize <= 0 {
		c.DeliveryBatchSize = 16
	}

	if c.DeliveryRetryInterval <= 0 {
		c.DeliveryRetryInterval = int64((time.Hour / 2) / time.Second)
	}

	if c.MaxDeliveryAttempts <= 0 {
		c.MaxDeliveryAttempts = 5
	}

	if c.DeliveryTimeout <= 0 {
		c.DeliveryTimeout = time.Minute * 5
	}

	if c.DeliveryWorkers <= 0 || c.DeliveryWorkers > math.MaxInt {
		c.DeliveryWorkers = 4
	}

	if c.DeliveryWorkerBuffer <= 0 {
		c.DeliveryWorkerBuffer = 16
	}

	if c.OutboxPollingInterval <= 0 {
		c.OutboxPollingInterval = time.Second * 5
	}

	if c.MaxActivitiesQueueSize <= 0 {
		c.MaxActivitiesQueueSize = 10000
	}

	if c.ActivitiesBatchSize <= 0 {
		c.ActivitiesBatchSize = 64
	}

	if c.ActivitiesPollingInterval <= 0 {
		c.ActivitiesPollingInterval = time.Second * 5
	}

	if c.ActivitiesBatchDelay <= 0 {
		c.ActivitiesBatchDelay = time.Millisecond * 100
	}

	if c.ActivityProcessingTimeout <= 0 {
		c.ActivityProcessingTimeout = time.Second * 15
	}

	if c.MaxForwardingDepth <= 0 {
		c.MaxForwardingDepth = 5
	}

	if c.MaxRecipients <= 0 {
		c.MaxRecipients = 10
	}

	if c.MinActorAge <= 0 {
		c.MinActorAge = time.Hour * 24
	}

	if c.ResolverCacheTTL <= 0 {
		c.ResolverCacheTTL = time.Hour * 24 * 3
	}

	if c.ResolverRetryInterval <= 0 {
		c.ResolverRetryInterval = time.Hour * 6
	}

	if c.ResolverMaxIdleConns <= 0 {
		c.ResolverMaxIdleConns = 128
	}

	if c.ResolverIdleConnTimeout <= 0 {
		c.ResolverIdleConnTimeout = time.Minute
	}

	if c.MaxInstanceRecoveryTime <= 0 {
		c.MaxInstanceRecoveryTime = time.Hour * 24 * 30
	}

	if c.MaxResolverRequests <= 0 {
		c.MaxResolverRequests = 16
	}

	if c.FollowersSyncBatchSize <= 0 {
		c.FollowersSyncBatchSize = 64
	}

	if c.FollowersSyncInterval <= 0 {
		c.FollowersSyncInterval = time.Hour * 24 * 3
	}

	if c.FeedUpdateInterval <= 0 {
		c.FeedUpdateInterval = time.Minute * 10
	}

	if c.NotesTTL <= 0 {
		c.NotesTTL = time.Hour * 24 * 30
	}

	if c.InvisiblePostsTTL <= 0 {
		c.InvisiblePostsTTL = time.Hour * 24 * 14
	}

	if c.DeliveryTTL <= 0 {
		c.DeliveryTTL = time.Hour * 24 * 7
	}

	if c.SharesTTL <= 0 {
		c.SharesTTL = time.Hour * 24 * 2
	}

	if c.ActorTTL <= 0 {
		c.ActorTTL = time.Hour * 24 * 7
	}

	if c.FeedTTL <= 0 {
		c.FeedTTL = time.Hour * 24 * 7
	}
}<|MERGE_RESOLUTION|>--- conflicted
+++ resolved
@@ -27,14 +27,10 @@
 type Config struct {
 	DatabaseOptions string
 
-<<<<<<< HEAD
-	RegistrationInterval  time.Duration
-	UserNameRegex         string
-	CompiledUserNameRegex *regexp.Regexp `json:"-"`
-=======
 	RegistrationInterval       time.Duration
 	CertificateApprovalTimeout time.Duration
->>>>>>> 9bafcf92
+	UserNameRegex              string
+	CompiledUserNameRegex      *regexp.Regexp `json:"-"`
 
 	MaxPostsLength     int
 	MaxPostsPerDay     int64
@@ -140,19 +136,16 @@
 		c.RegistrationInterval = time.Hour
 	}
 
-<<<<<<< HEAD
+	if c.CertificateApprovalTimeout <= 0 {
+		c.CertificateApprovalTimeout = time.Hour * 48
+	}
+
 	if c.UserNameRegex == "" {
 		c.UserNameRegex = `^[a-zA-Z0-9-_]{4,32}$`
 	}
 
 	c.CompiledUserNameRegex = regexp.MustCompile(c.UserNameRegex)
 
-=======
-	if c.CertificateApprovalTimeout <= 0 {
-		c.CertificateApprovalTimeout = time.Hour * 48
-	}
-
->>>>>>> 9bafcf92
 	if c.MaxPostsLength <= 0 {
 		c.MaxPostsLength = 500
 	}
