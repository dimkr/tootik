--- conflicted
+++ resolved
@@ -218,11 +218,7 @@
 			defer tx.Rollback()
 
 			var note ap.Object
-<<<<<<< HEAD
-			if err := q.DB.QueryRowContext(ctx, `select object from notes where id = $1 and host != $2`, deleted, q.Domain).Scan(&note); err != nil && errors.Is(err, sql.ErrNoRows) {
-=======
 			if err := q.DB.QueryRowContext(ctx, `select object from notes where id = ?`, deleted).Scan(&note); err != nil && errors.Is(err, sql.ErrNoRows) {
->>>>>>> 8a511f54
 				log.Debug("Received delete request for non-existing post", "deleted", deleted)
 				return nil
 			} else if err != nil {
