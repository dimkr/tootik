/*
Copyright 2023 Dima Krasner

Licensed under the Apache License, Version 2.0 (the "License");
you may not use this file except in compliance with the License.
You may obtain a copy of the License at

    http://www.apache.org/licenses/LICENSE-2.0

Unless required by applicable law or agreed to in writing, software
distributed under the License is distributed on an "AS IS" BASIS,
WITHOUT WARRANTIES OR CONDITIONS OF ANY KIND, either express or implied.
See the License for the specific language governing permissions and
limitations under the License.
*/

package main

import (
	"context"
	"database/sql"
	"flag"
	"fmt"
	"log/slog"
	"os"

	"github.com/dimkr/tootik/buildinfo"
	"github.com/dimkr/tootik/cfg"
	"github.com/dimkr/tootik/data"
	"github.com/dimkr/tootik/fed"
	"github.com/dimkr/tootik/front"
	"github.com/dimkr/tootik/front/finger"
	"github.com/dimkr/tootik/front/gemini"
	"github.com/dimkr/tootik/front/gopher"
<<<<<<< HEAD
	"github.com/dimkr/tootik/front/guppy"
=======
	"github.com/dimkr/tootik/front/user"
	"github.com/dimkr/tootik/inbox"
>>>>>>> c6397904
	"github.com/dimkr/tootik/migrations"
	"github.com/dimkr/tootik/outbox"
	_ "github.com/mattn/go-sqlite3"
	"os/signal"
	"sync"
	"syscall"
	"time"
)

const (
	pollResultsUpdateInterval = time.Hour / 2
	garbageCollectionInterval = time.Hour * 12
)

var (
<<<<<<< HEAD
	dbPath     = flag.String("db", "db.sqlite3", "database path")
	gemCert    = flag.String("gemcert", "gemini-cert.pem", "Gemini TLS certificate")
	gemKey     = flag.String("gemkey", "gemini-key.pem", "Gemini TLS key")
	gemAddr    = flag.String("gemaddr", ":8965", "Gemini listening address")
	gopherAddr = flag.String("gopheraddr", ":8070", "Gopher listening address")
	fingerAddr = flag.String("fingeraddr", ":8079", "Finger listening address")
	guppyAddr  = flag.String("guppyaddr", ":6775", "Guppy listening address")
	cert       = flag.String("cert", "cert.pem", "HTTPS TLS certificate")
	key        = flag.String("key", "key.pem", "HTTPS TLS key")
	addr       = flag.String("addr", ":8443", "HTTPS listening address")
=======
	dbPath        = flag.String("db", "db.sqlite3", "database path")
	gemCert       = flag.String("gemcert", "gemini-cert.pem", "Gemini TLS certificate")
	gemKey        = flag.String("gemkey", "gemini-key.pem", "Gemini TLS key")
	gemAddr       = flag.String("gemaddr", ":8965", "Gemini listening address")
	gopherAddr    = flag.String("gopheraddr", ":8070", "Gopher listening address")
	fingerAddr    = flag.String("fingeraddr", ":8079", "Finger listening address")
	cert          = flag.String("cert", "cert.pem", "HTTPS TLS certificate")
	key           = flag.String("key", "key.pem", "HTTPS TLS key")
	addr          = flag.String("addr", ":8443", "HTTPS listening address")
	blockListPath = flag.String("blocklist", "", "Blocklist CSV")
	version       = flag.Bool("version", false, "Print version and exit")
>>>>>>> c6397904
)

func main() {
	flag.Parse()

	if version != nil && *version {
		fmt.Println(buildinfo.Version)
		return
	}

	opts := slog.HandlerOptions{Level: slog.Level(cfg.LogLevel)}
	if opts.Level == slog.LevelDebug {
		opts.AddSource = true
	}

	log := slog.New(slog.NewJSONHandler(os.Stderr, &opts))

	var blockList *fed.BlockList
	if blockListPath != nil && *blockListPath != "" {
		var err error
		blockList, err = fed.NewBlockList(log, *blockListPath)
		if err != nil {
			panic(err)
		}

		defer blockList.Close()
	}

	db, err := sql.Open("sqlite3", *dbPath+"?_journal_mode=WAL")
	if err != nil {
		panic(err)
	}
	defer db.Close()

	resolver := fed.NewResolver(blockList)

	ctx, cancel := context.WithCancel(context.Background())

	sigs := make(chan os.Signal, 1)
	signal.Notify(sigs, syscall.SIGINT, syscall.SIGTERM)

	var wg sync.WaitGroup

	wg.Add(1)
	go func() {
		select {
		case <-sigs:
			log.Info("Received termination signal")
			cancel()
			wg.Done()
		case <-ctx.Done():
			wg.Done()
		}
	}()

	if err := migrations.Run(ctx, log, db); err != nil {
		panic(err)
	}

	if err := data.CollectGarbage(ctx, db); err != nil {
		panic(err)
	}

	nobody, err := user.CreateNobody(ctx, db)
	if err != nil {
		panic(err)
	}

	wg.Add(1)
	go func() {
		if err := fed.ListenAndServe(ctx, db, resolver, nobody, log, *addr, *cert, *key); err != nil {
			log.Error("HTTPS listener has failed", "error", err)
		}
		cancel()
		wg.Done()
	}()

	handler := front.NewHandler()

	wg.Add(1)
	go func() {
		if err := gemini.ListenAndServe(ctx, log, db, handler, resolver, *gemAddr, *gemCert, *gemKey); err != nil {
			log.Error("Gemini listener has failed", "error", err)
		}
		cancel()
		wg.Done()
	}()

	wg.Add(1)
	go func() {
		if err := gopher.ListenAndServe(ctx, log, handler, db, resolver, *gopherAddr); err != nil {
			log.Error("Gopher listener has failed", "error", err)
		}
		cancel()
		wg.Done()
	}()

	wg.Add(1)
	go func() {
		if err := finger.ListenAndServe(ctx, log, db, *fingerAddr); err != nil {
			log.Error("Finger listener has failed", "error", err)
		}
		cancel()
		wg.Done()
	}()

	wg.Add(1)
	go func() {
<<<<<<< HEAD
		if err := guppy.ListenAndServe(ctx, db, *guppyAddr); err != nil {
			log.WithError(err).Error("Guppy listener has failed")
		}
		cancel()
		wg.Done()
	}()

	wg.Add(1)
	go func() {
		fed.DeliverPosts(ctx, db, log.Default())
=======
		fed.ProcessQueue(ctx, log, db, resolver)
>>>>>>> c6397904
		wg.Done()
	}()

	wg.Add(1)
	go func() {
		if err := inbox.ProcessQueue(ctx, log, db, resolver, nobody); err != nil {
			log.Error("Failed to process activities", "error", err)
		}
		cancel()
		wg.Done()
	}()

	wg.Add(1)
	go func() {
		defer wg.Done()
		defer cancel()

		t := time.NewTicker(pollResultsUpdateInterval)
		defer t.Stop()

		for {
			log.Info("Updating poll results")
			if err := outbox.UpdatePollResults(ctx, log, db); err != nil {
				log.Error("Failed to update poll results", "error", err)
				break
			}

			select {
			case <-ctx.Done():
				return

			case <-t.C:
			}

		}
	}()

	wg.Add(1)
	go func() {
		defer wg.Done()
		defer cancel()

		t := time.NewTicker(garbageCollectionInterval)
		defer t.Stop()

		for {
			log.Info("Collecting garbage")
			if err := data.CollectGarbage(ctx, db); err != nil {
				log.Error("Failed to collect garbage", "error", err)
				break
			}

			select {
			case <-ctx.Done():
				return

			case <-t.C:
			}
		}
	}()

	<-ctx.Done()
	log.Info("Shutting down")
	wg.Wait()
}<|MERGE_RESOLUTION|>--- conflicted
+++ resolved
@@ -32,12 +32,9 @@
 	"github.com/dimkr/tootik/front/finger"
 	"github.com/dimkr/tootik/front/gemini"
 	"github.com/dimkr/tootik/front/gopher"
-<<<<<<< HEAD
 	"github.com/dimkr/tootik/front/guppy"
-=======
 	"github.com/dimkr/tootik/front/user"
 	"github.com/dimkr/tootik/inbox"
->>>>>>> c6397904
 	"github.com/dimkr/tootik/migrations"
 	"github.com/dimkr/tootik/outbox"
 	_ "github.com/mattn/go-sqlite3"
@@ -53,30 +50,18 @@
 )
 
 var (
-<<<<<<< HEAD
-	dbPath     = flag.String("db", "db.sqlite3", "database path")
-	gemCert    = flag.String("gemcert", "gemini-cert.pem", "Gemini TLS certificate")
-	gemKey     = flag.String("gemkey", "gemini-key.pem", "Gemini TLS key")
-	gemAddr    = flag.String("gemaddr", ":8965", "Gemini listening address")
-	gopherAddr = flag.String("gopheraddr", ":8070", "Gopher listening address")
-	fingerAddr = flag.String("fingeraddr", ":8079", "Finger listening address")
-	guppyAddr  = flag.String("guppyaddr", ":6775", "Guppy listening address")
-	cert       = flag.String("cert", "cert.pem", "HTTPS TLS certificate")
-	key        = flag.String("key", "key.pem", "HTTPS TLS key")
-	addr       = flag.String("addr", ":8443", "HTTPS listening address")
-=======
 	dbPath        = flag.String("db", "db.sqlite3", "database path")
 	gemCert       = flag.String("gemcert", "gemini-cert.pem", "Gemini TLS certificate")
 	gemKey        = flag.String("gemkey", "gemini-key.pem", "Gemini TLS key")
 	gemAddr       = flag.String("gemaddr", ":8965", "Gemini listening address")
 	gopherAddr    = flag.String("gopheraddr", ":8070", "Gopher listening address")
 	fingerAddr    = flag.String("fingeraddr", ":8079", "Finger listening address")
+	guppyAddr     = flag.String("guppyaddr", ":6775", "Guppy listening address")
 	cert          = flag.String("cert", "cert.pem", "HTTPS TLS certificate")
 	key           = flag.String("key", "key.pem", "HTTPS TLS key")
 	addr          = flag.String("addr", ":8443", "HTTPS listening address")
 	blockListPath = flag.String("blocklist", "", "Blocklist CSV")
 	version       = flag.Bool("version", false, "Print version and exit")
->>>>>>> c6397904
 )
 
 func main() {
@@ -185,20 +170,16 @@
 
 	wg.Add(1)
 	go func() {
-<<<<<<< HEAD
-		if err := guppy.ListenAndServe(ctx, db, *guppyAddr); err != nil {
-			log.WithError(err).Error("Guppy listener has failed")
-		}
-		cancel()
-		wg.Done()
-	}()
-
-	wg.Add(1)
-	go func() {
-		fed.DeliverPosts(ctx, db, log.Default())
-=======
+		if err := guppy.ListenAndServe(ctx, log, db, handler, resolver, *guppyAddr); err != nil {
+			log.Error("Guppy listener has failed", "error", err)
+		}
+		cancel()
+		wg.Done()
+	}()
+
+	wg.Add(1)
+	go func() {
 		fed.ProcessQueue(ctx, log, db, resolver)
->>>>>>> c6397904
 		wg.Done()
 	}()
 
