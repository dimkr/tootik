/*
Copyright 2023 - 2025 Dima Krasner

Licensed under the Apache License, Version 2.0 (the "License");
you may not use this file except in compliance with the License.
You may obtain a copy of the License at

    http://www.apache.org/licenses/LICENSE-2.0

Unless required by applicable law or agreed to in writing, software
distributed under the License is distributed on an "AS IS" BASIS,
WITHOUT WARRANTIES OR CONDITIONS OF ANY KIND, either express or implied.
See the License for the specific language governing permissions and
limitations under the License.
*/

package main

import (
	"context"
	"crypto/tls"
	"database/sql"
	"encoding/json"
	"flag"
	"fmt"
	"log/slog"
	"net/http"
	"os"

	"github.com/google/uuid"

	"os/signal"
	"sync"
	"syscall"
	"time"

	"github.com/dimkr/tootik/ap"
	"github.com/dimkr/tootik/buildinfo"
	"github.com/dimkr/tootik/cfg"
	"github.com/dimkr/tootik/data"
	"github.com/dimkr/tootik/fed"
	"github.com/dimkr/tootik/front"
	"github.com/dimkr/tootik/front/finger"
	"github.com/dimkr/tootik/front/gemini"
	"github.com/dimkr/tootik/front/gopher"
	"github.com/dimkr/tootik/front/guppy"
	tplain "github.com/dimkr/tootik/front/text/plain"
	"github.com/dimkr/tootik/front/user"
	"github.com/dimkr/tootik/icon"
	"github.com/dimkr/tootik/inbox"
	"github.com/dimkr/tootik/migrations"
	"github.com/dimkr/tootik/outbox"
	_ "github.com/mattn/go-sqlite3"
)

const (
	pollResultsUpdateInterval = time.Hour / 2
	garbageCollectionInterval = time.Hour * 12
	followMoveInterval        = time.Hour * 6
	followSyncInterval        = time.Hour * 6
	deleterInterval           = time.Hour * 12
)

var (
	domain        = flag.String("domain", "localhost.localdomain:8443", "Domain name")
	logLevel      = flag.Int("loglevel", int(slog.LevelInfo), "Logging verbosity")
	dbPath        = flag.String("db", "db.sqlite3", "database path")
	gemCert       = flag.String("gemcert", "gemini-cert.pem", "Gemini TLS certificate")
	gemKey        = flag.String("gemkey", "gemini-key.pem", "Gemini TLS key")
	gemAddr       = flag.String("gemaddr", ":8965", "Gemini listening address")
	gopherAddr    = flag.String("gopheraddr", ":8070", "Gopher listening address")
	fingerAddr    = flag.String("fingeraddr", ":8079", "Finger listening address")
	guppyAddr     = flag.String("guppyaddr", ":6775", "Guppy listening address")
	cert          = flag.String("cert", "cert.pem", "HTTPS TLS certificate")
	key           = flag.String("key", "key.pem", "HTTPS TLS key")
	addr          = flag.String("addr", ":8443", "HTTPS listening address")
	blockListPath = flag.String("blocklist", "", "Blocklist CSV")
	closed        = flag.Bool("closed", false, "Disable new user registration")
	plain         = flag.Bool("plain", false, "Use HTTP instead of HTTPS")
	cfgPath       = flag.String("cfg", "", "Configuration file")
	dumpCfg       = flag.Bool("dumpcfg", false, "Print default configuration and exit")
	version       = flag.Bool("version", false, "Print version and exit")
)

func main() {
	flag.Usage = func() {
		fmt.Fprintf(flag.CommandLine.Output(), "Usage: %s [flag]... [arg...]\n", os.Args[0])
		flag.PrintDefaults()

		fmt.Fprintf(flag.CommandLine.Output(), "\n%s [flag]...\n\tRun tootik\n", os.Args[0])
		fmt.Fprintf(flag.CommandLine.Output(), "\n%s [flag]... add-community NAME\n\tAdd a community\n", os.Args[0])
		fmt.Fprintf(flag.CommandLine.Output(), "\n%s [flag]... set-bio NAME PATH\n\tSet user's bio\n", os.Args[0])
		fmt.Fprintf(flag.CommandLine.Output(), "\n%s [flag]... set-avatar NAME PATH\n\tSet user's avatar\n", os.Args[0])

		os.Exit(2)
	}
	flag.Parse()

	if *version {
		fmt.Println(buildinfo.Version)
		return
	}

	cmd := flag.Arg(0)
	if !((cmd == "" && flag.NArg() == 0) || (cmd == "add-community" && flag.NArg() == 2 && flag.Arg(1) != "") || ((cmd == "set-bio" || cmd == "set-avatar") && flag.NArg() == 3 && flag.Arg(1) != "" && flag.Arg(2) != "")) {
		flag.Usage()
	}

	uuid.EnableRandPool()

	var cfg cfg.Config

	if *dumpCfg {
		cfg.FillDefaults()
		e := json.NewEncoder(os.Stdout)
		e.SetEscapeHTML(false)
		e.SetIndent("", "\t")
		if err := e.Encode(cfg); err != nil {
			panic(err)
		}
		return
	}

	if *cfgPath != "" {
		f, err := os.Open(*cfgPath)
		if err != nil {
			panic(err)
		}
		if err := json.NewDecoder(f).Decode(&cfg); err != nil {
			f.Close()
			panic(err)
		}
		f.Close()
	}

	cfg.FillDefaults()

	opts := slog.HandlerOptions{Level: slog.Level(*logLevel)}
	if opts.Level == slog.LevelDebug {
		opts.AddSource = true
	}

	slog.SetDefault(slog.New(slog.NewJSONHandler(os.Stderr, &opts)))
	slog.SetLogLoggerLevel(slog.Level(*logLevel))

	var blockList *fed.BlockList
	if *blockListPath != "" {
		var err error
		blockList, err = fed.NewBlockList(*blockListPath)
		if err != nil {
			panic(err)
		}

		defer blockList.Close()
	}

	db, err := sql.Open("sqlite3", fmt.Sprintf("%s?%s", *dbPath, cfg.DatabaseOptions))
	if err != nil {
		panic(err)
	}
	defer db.Close()

	slog.Debug("Starting", "version", buildinfo.Version, "cfg", &cfg)

	transport := http.Transport{
		MaxIdleConns:    cfg.ResolverMaxIdleConns,
		IdleConnTimeout: cfg.ResolverIdleConnTimeout,
		TLSClientConfig: &tls.Config{
			MinVersion: tls.VersionTLS12,
		},
	}
	client := http.Client{
		Transport: &transport,
		CheckRedirect: func(req *http.Request, via []*http.Request) error {
			return http.ErrUseLastResponse
		},
	}
	resolver := fed.NewResolver(blockList, *domain, &cfg, &client, db)

	ctx, cancel := context.WithCancel(context.Background())

	sigs := make(chan os.Signal, 1)
	signal.Notify(sigs, syscall.SIGINT, syscall.SIGTERM)

	var wg sync.WaitGroup

	wg.Go(func() {
		select {
		case <-sigs:
			slog.Info("Received termination signal")
			cancel()
		case <-ctx.Done():
		}
	})

	if err := migrations.Run(ctx, *domain, db); err != nil {
		panic(err)
	}

	_, nobodyKeys, err := user.CreateNobody(ctx, *domain, db)
	if err != nil {
		panic(err)
	}

	switch cmd {
	case "add-community":
		_, _, err := user.Create(ctx, *domain, db, flag.Arg(1), ap.Group, nil)
		if err != nil {
			panic(err)
		}
		return

	case "set-bio":
		summary, err := os.ReadFile(flag.Arg(2))
		if err != nil {
			panic(err)
		}

		tx, err := db.BeginTx(ctx, nil)
		if err != nil {
			panic(err)
		}
		defer tx.Rollback()

		var actorID string
		if err := tx.QueryRowContext(
			ctx,
			`select id from persons where ed25519privkey is not null and actor->>'$.preferredUsername' = ?`,
			flag.Arg(1),
		).Scan(&actorID); err != nil {
			panic(err)
		}

		if _, err := tx.ExecContext(
			ctx,
			`update persons set actor = jsonb_set(actor, '$.summary', ?, '$.updated', ?) where id = ?`,
			tplain.ToHTML(string(summary), nil),
			time.Now().Format(time.RFC3339Nano),
			actorID,
		); err != nil {
			panic(err)
		}

		if err := outbox.UpdateActor(ctx, *domain, tx, actorID); err != nil {
			panic(err)
		}

		if err := tx.Commit(); err != nil {
			panic(err)
		}

		return

	case "set-avatar":
		avatar, err := os.ReadFile(flag.Arg(2))
		if err != nil {
			panic(err)
		}

		resized, err := icon.Scale(&cfg, avatar)
		if err != nil {
			panic(err)
		}

		tx, err := db.BeginTx(ctx, nil)
		if err != nil {
			panic(err)
		}
		defer tx.Rollback()

		userName := flag.Arg(1)

		var actorID string
		if err := tx.QueryRowContext(
			ctx,
			`select id from persons where ed25519privkey is not null and actor->>'$.preferredUsername' = ?`,
			userName,
		).Scan(&actorID); err != nil {
			panic(err)
		}

		now := time.Now()

		if _, err := tx.ExecContext(
			ctx,
			"update persons set actor = jsonb_set(actor, '$.icon.url', $1, '$.icon[0].url', $1, '$.updated', $2) where id = $3",
			fmt.Sprintf("https://%s/icon/%s%s#%d", *domain, userName, icon.FileNameExtension, now.UnixNano()),
			now.Format(time.RFC3339Nano),
			actorID,
		); err != nil {
			panic(err)
		}

		if _, err := tx.ExecContext(
			ctx,
			"insert into icons(name, buf) values($1, $2) on conflict(name) do update set buf = $2",
			userName,
			string(resized),
		); err != nil {
			panic(err)
		}

		if err := outbox.UpdateActor(ctx, *domain, tx, actorID); err != nil {
			panic(err)
		}

		if err := tx.Commit(); err != nil {
			panic(err)
		}

		return
	}

	handler, err := front.NewHandler(*domain, *closed, &cfg, resolver, db)
	if err != nil {
		panic(err)
	}

	for _, svc := range []struct {
		Name     string
		Listener interface {
			ListenAndServe(context.Context) error
		}
	}{
		{
			"HTTPS",
			&fed.Listener{
				Domain:    *domain,
				Closed:    *closed,
				Config:    &cfg,
				DB:        db,
				ActorKeys: nobodyKeys,
				Resolver:  resolver,
				Addr:      *addr,
				Cert:      *cert,
				Key:       *key,
				Plain:     *plain,
			},
		},
		{
			"Gemini",
			&gemini.Listener{
				Domain:   *domain,
				Config:   &cfg,
				DB:       db,
				Handler:  handler,
				Addr:     *gemAddr,
				CertPath: *gemCert,
				KeyPath:  *gemKey,
			},
		},
		{
			"Gopher",
			&gopher.Listener{
				Domain:  *domain,
				Config:  &cfg,
				Handler: handler,
				Addr:    *gopherAddr,
			},
		},
		{
			"Finger",
			&finger.Listener{
				Domain: *domain,
				Config: &cfg,
				DB:     db,
				Addr:   *fingerAddr,
			},
		},
		{
			"Guppy",
			&guppy.Listener{
				Domain:  *domain,
				Config:  &cfg,
				Handler: handler,
				Addr:    *guppyAddr,
			},
		},
	} {
		wg.Go(func() {
			if err := svc.Listener.ListenAndServe(ctx); err != nil {
				slog.Error("Listener has failed", "listener", svc.Name, "error", err)
			}
			cancel()
<<<<<<< HEAD
			wg.Done()
=======
>>>>>>> 75ce43b5
		})
	}

	for _, queue := range []struct {
		Name  string
		Queue interface {
			Process(context.Context) error
		}
	}{
		{
			"incoming",
			&inbox.Queue{
				Domain:    *domain,
				Config:    &cfg,
				BlockList: blockList,
				DB:        db,
				Resolver:  resolver,
				Keys:      nobodyKeys,
			},
		},
		{
			"outgoing",
			&fed.Queue{
				Domain:   *domain,
				Config:   &cfg,
				DB:       db,
				Resolver: resolver,
			},
		},
	} {
		wg.Go(func() {
			if err := queue.Queue.Process(ctx); err != nil {
				slog.Error("Failed to process queue", "queue", queue.Name, "error", err)
			}
			cancel()
		})
	}

	for _, job := range []struct {
		Name     string
		Interval time.Duration
		Runner   interface {
			Run(context.Context) error
		}
	}{
		{
			"feed",
			cfg.FeedUpdateInterval,
			&inbox.FeedUpdater{
				Domain: *domain,
				Config: &cfg,
				DB:     db,
			},
		},
		{
			"poller",
			pollResultsUpdateInterval,
			&outbox.Poller{
				Domain: *domain,
				Config: &cfg,
				DB:     db,
			},
		},
		{
			"mover",
			followMoveInterval,
			&outbox.Mover{
				Domain:   *domain,
				DB:       db,
				Resolver: resolver,
				Keys:     nobodyKeys,
			},
		},
		{
			"sync",
			followSyncInterval,
			&fed.Syncer{
				Domain:   *domain,
				Config:   &cfg,
				DB:       db,
				Resolver: resolver,
				Keys:     nobodyKeys,
			},
		},
		{
			"deleter",
			deleterInterval,
			&outbox.Deleter{
				Domain: *domain,
				Config: &cfg,
				DB:     db,
			},
		},
		{
			"gc",
			garbageCollectionInterval,
			&data.GarbageCollector{
				Domain: *domain,
				Config: &cfg,
				DB:     db,
			},
		},
	} {
		wg.Go(func() {
			defer cancel()

			t := time.NewTicker(job.Interval)
			defer t.Stop()

			for {
				slog.Info("Running periodic job", "job", job.Name)
				start := time.Now()
				if err := job.Runner.Run(ctx); err != nil {
					slog.Error("Periodic job has failed", "job", job.Name, "error", err)
					break
				}
				slog.Info("Done running periodic job", "job", job.Name, "duration", time.Since(start).String())

				select {
				case <-ctx.Done():
					return

				case <-t.C:
				}
			}
		})
	}

	<-ctx.Done()
	slog.Info("Shutting down")
	wg.Wait()
}<|MERGE_RESOLUTION|>--- conflicted
+++ resolved
@@ -382,10 +382,6 @@
 				slog.Error("Listener has failed", "listener", svc.Name, "error", err)
 			}
 			cancel()
-<<<<<<< HEAD
-			wg.Done()
-=======
->>>>>>> 75ce43b5
 		})
 	}
 
