```
   __              __  _ __  
  / /_____  ____  / /_(_) /__
 / __/ __ \/ __ \/ __/ / //_/
/ /_/ /_/ / /_/ / /_/ / ,<   
\__/\____/\____/\__/_/_/|_|  
```

## Overview

tootik is a federated nanoblogging service for the small internet.

<<<<<<< HEAD
tootik allows people to participate in the fediverse using their Gemini, Gopher, Guppy or Finger client of choice and makes the fediverse lighter, more private and more accessible. tootik's interface strips content to bare essentials (like text and links), puts the users in control of the content they see and tries to "slow down" the fediverse to make it more compatible with the slower pace of the small internet.

It's a single executable that handles both the federation (using ActivityPub) and the frontend (using Gemini) aspects, while [sqlite](https://sqlite.org/) takes care of persistency. It should be lightweight and efficient enough to host a small community even on a cheap server, and hopefully, be easy to hack on.

tootik implements only a small subset of ActivityPub, and probably doesn't really conform to the spec.
=======
tootik's goal is to make the fediverse lighter, more private and more accessible:
* It converts rich content into plain text and links, reducing bandwidth requirements and making content more suitable for screen readers.
* Its frontend supports Gemini, Gopher and Finger, so an old device incapable of running a modern web browser is still good enough.
* It puts the users in control of the content they see and tries to "slow down" the fediverse to make it more compatible with the slower pace of the small internet.
* It's a single, easy-to-deploy executable that handles both the federation (using ActivityPub) and the frontend (using Gemini) aspects, while [sqlite](https://sqlite.org/) takes care of persistency.
* It should be lightweight and efficient enough to host a small community on one, cheap server, without horizontal scaling and the ongoing maintenance of a separate database.
* It implements only a small subset of ActivityPub, enough for its feature set but not more, and everything is implemented in one language ([Go](https://go.dev/)) without abstraction layers (like web or ORM frameworks), making it easy to understand and hack on.
>>>>>>> c6397904

## Building

	go generate ./migrations

Then:

	go build ./cmd/tootik

or, to build a static executable:

	go build -tags netgo,sqlite_omit_load_extension -ldflags "-linkmode external -extldflags -static" ./cmd/tootik

## Directory Structure

* cmd/ implements main().

<<<<<<< HEAD
* fed/ implements federation (server to server communication): outgoing requests and handling of incoming posts.
* front/ containts the frontend (client to server communication).
* front/gemini/ exposes the frontend over Gemini.
* front/gopher/ exposes the frontend over Gopher.
* front/finger/ exposes some content over Finger.
* front/guppy/ exposes some content over Guppy.
=======
* outbox/ translates user actions into a queue of activities that need to be sent to other servers.
* inbox/ processes a queue of activities received from other servers.
  * inbox/note/ handles insertion of posts: both posts received from other servers and posts created by local users.
* fed/ implements federation: it handles all communication with other servers, sends what's in the "outbox" queue to other servers and adds incoming activities to the "inbox" queue.
  * fed/icon/ generates pseudo-random icons used as avatars.

* front/ implements the frontend.
  * text/text/plain/ converts HTML to plain text.
  * text/text/gmi/ contains a gemtext writer.
  * text/text/gmap/ contains a gophermap writer with line wrapping.
  * front/gemini/ exposes the frontend over Gemini.
  * front/gopher/ exposes the frontend over Gopher.
  * front/finger/ exposes some content over Finger.
>>>>>>> c6397904

* ap/ implements ActivityPub vocabulary.
* migrations/ contains the database schema.
* data/ contains useful data structures.
<<<<<<< HEAD
* note/ handles insertion of posts.

* text/plain/ converts HTML to plain text.
* text/gemtext/ contains a gemtext writer.
* text/gemini/ contains a Gemini response writer.
* text/gmap/ contains a gophermap writer with line wrapping.
* text/guppy/ contains a Guppy response writer.
* icon/ generates pseudo-random icons used as avatars.

=======
>>>>>>> c6397904
* cfg/ contains global configuration parameters.

* test/ contains tests.

## Gemini Frontend

* /local shows a compact list of local posts; each entry contains a link to /view.
* / is the homepage: it shows an ASCII art logo, a short description of this server and a list of local posts.
* /federated shows a compact list of federated posts.
* /hashtag shows a compact list of posts with a given hashtag.
* /search shows an input prompt and redirects to /hashtag.
* /hashtags shows a list of popular hashtags.
* /stats shows statistics and server health metrics.

* /view shows a complete post with extra details like links in the post, a list mentioned users, a list of hashtags, a link to the author's outbox, a list of replies and a link to the parent post (if found).
* /thread displays a tree of replies in a thread.
* /outbox shows list of posts by a user.

Users are authenticated using TLS client certificates; see [Gemini protocol specification](https://gemini.circumlunar.space/docs/specification.html) for more details. The following pages require authentication:

* /users shows the number of incoming posts by date.
* /users/inbox shows a list of posts by followed users and posts sent to the authenticated user.
* /users/register creates a new user.
* /users/follows shows a list of followed users, ordered by activity.
* /users/resolve looks up federated user *user@domain* or local user *user*.
* /users/dm creates a post visible to a given user.
* /users/whisper creates a post visible to followers.
* /users/say creates a public post.
* /users/reply replies to a post.
* /users/edit edits a post.
* /users/delete deletes a post.
* /users/follow sends a follow request to a user.
* /users/unfollow deletes a follow request.
* /users/outbox is equivalent to /outbox but also includes a link to /users/follow or /users/unfollow.

Some clients generate a certificate for / (all pages of this capsule) when /foo requests a client certificate, while others use the certificate requested by /foo only for /foo and /foo/bar. Therefore, pages that don't require authentication are also mirrored under /users:

* /users/local
* /users/federated
* /users/hashtag
* /users/hashtags
* /users/stats
* /users/view
* /users/thread

This way, users who prefer not to provide a client certificate when browsing to /x can reply to public posts by using /users/x instead.

To make the transition to authenticated pages more seamless, links in the user menu at the bottom of each page point to /users/x rather than /x, if the user is authenticated.

All pages follow the [subscription convention](https://gemini.circumlunar.space/docs/companion/subscription.gmi), so users can "subscribe" to a user, a hashtag, posts by followed users or other activity. This way, tootik can act as a personal, curated and prioritized fediverse aggregator. In addition, /users/inbox always shows posts received within a given day, to interrupt the endless stream of incoming content, make the content consumption more intentional and prevent doomscrolling.

## Authentication

If no client certificate is provided, all pages under /users redirect the client to /users.

/users asks the client to provide a certificate. Well-behaved clients should generate a certificate, re-request /users, then reuse this certificate in future requests of /users and pages under it.

If a certificate is provided but does not belong to any user, the client is redirected to /users/register.

By default, the username associated with a client certificate is the common name specified in the certificate. If invalid or already in use by another user, /users/register asks the user to provide a different username. Once the user is registered, the client is redirected back to /users.

Once the client certificate is associated with a user, all pages under /users look up the authenticated user's data using the certificate hash. 

## Posts

tootik has three kinds of posts:
* Messages: posts visible to their author and a single recipient
* Posts: posts visible to followers of a user
* Public posts: posts visible to anyone

User A is allowed to send a message to user B only if B follows A.

**However, tootik does not implement access control.** Messages and posts are "unlisted" (in [Mastodon](https://github.com/mastodon/mastodon) jargon) and users who haven't received them can "discover" them. Every post is associated with an ID and /view will display a post given a hash of this ID: anyone who knows the hash associated with a message can see the message, even if the message was sent to another user and even if unauthenticated.

### Post Visibility

| Post type   | To                 | CC                              |
|-------------|--------------------|---------------------------------|
| Message     | Receiving user     | -                               |
| Post        | Author's followers | Mentions                        |
| Public post | Public             | Mentions and author's followers |

### Reply Visibility

| Post type   | To          | CC                                             |
|-------------|-------------|------------------------------------------------|
| Message     | Post author | -                                              |
| Post        | Post author | Mentions and followers of reply author         |
| Public post | Post author | Mentions, followers of reply author and Public |

### Post Editing

/users/edit only changes the content and the last update timestamp of a post. It does **not** change the post audience and mentioned users.

### Polls

tootik supports [Station](gemini://station.martinrue.com)-style polls. To publish a poll, publish a post in the form:

	[POLL post content] option 1 | option 2 | ...

For example:

	[POLL Does #tootik support polls now?] Yes | No | I don't know

Polls are multi-choice, allowed to have 2 to 5 options and end after a month.

Poll results are updated every 30m and distributed to other servers if needed.

## Implementation Details

### The "Nobody" User

Outgoing requests, like the [WebFinger](https://www.rfc-editor.org/rfc/rfc7033) requests used to discover federated users, are usually associated with a user. For example, the key pair associated with local user A is used to digitally sign the Follow request sent to federated user B.

To protect user's privacy, requests not initiated by a particular user or requests not triggered during handling of user requests (like requests made during validation of incoming public posts) are associated with a special user named "nobody".

### The Resolver

The resolver is responsible for resolving a user ID (local or federated) into an Actor object that contains the user's information, like the user's display name. Actor objects for federated users are cached in the database and updated once in a while.

This is an expensive but common operation that involves outgoing HTTPS requests. Therefore, to protect underpowered servers against heavy load and a big number of concurrent outgoing requests, the maximum number of outgoing requests is capped, concurrent attempts to resolve the same user are blocked and the resolver is a long-lived object that reuses connections.

## Notes

The "notes" table holds posts and allows fast search of posts by author, replies to a post and so on.

### Outbox

Once saved to the "notes" table, new posts can be viewed by local users. However, delivery to federated followers can take time and generate many outgoing requests.

Therefore, user actions are represented as an activity saved to the "outbox" table, accompanied by a delivery attempts counter, creation time and last attempt time. For example, a local post saved to the "notes" table is also accompanied with a Create activity in the "outbox" table. A single worker thread polls the table, prioritizes activities by the number of delivery attempts and the interval between attempts, then tries to deliver each activity to its federated recipients.

### Inbox

The server verifies HTTP signatures of requests to /inbox/%s, using the sender's key. They key is cached to reduce the amount of outgoing requests.

The server must resolve unknown users to display their preferred username, summary text and so on, and a user may send an activity that cannot be displayed unless other users associated with it are resolved, too. Therefore, processing of incoming requests can generate outgoing requests. For example, the server must resolve C when A, who follows B and receives replies to B's posts, receives a reply by C, or a post by B which mentions C. B is guaranteed to be cached because A follow B, but C isn't. Therefore, incoming activities are saved to the "inbox" table and a worker thread processes these queued activities.

## Migrations

To add a migration named `x` and add it to the list of migrations:

	./migrations/add.sh x
	go generate ./migrations

## Credits and Legal Information

tootik is free and unencumbered software released under the terms of the [Apache License Version 2.0](https://www.apache.org/licenses/LICENSE-2.0); see LICENSE for the license text.

The ASCII art logo at the top was made using [FIGlet](http://www.figlet.org/).<|MERGE_RESOLUTION|>--- conflicted
+++ resolved
@@ -10,21 +10,13 @@
 
 tootik is a federated nanoblogging service for the small internet.
 
-<<<<<<< HEAD
-tootik allows people to participate in the fediverse using their Gemini, Gopher, Guppy or Finger client of choice and makes the fediverse lighter, more private and more accessible. tootik's interface strips content to bare essentials (like text and links), puts the users in control of the content they see and tries to "slow down" the fediverse to make it more compatible with the slower pace of the small internet.
-
-It's a single executable that handles both the federation (using ActivityPub) and the frontend (using Gemini) aspects, while [sqlite](https://sqlite.org/) takes care of persistency. It should be lightweight and efficient enough to host a small community even on a cheap server, and hopefully, be easy to hack on.
-
-tootik implements only a small subset of ActivityPub, and probably doesn't really conform to the spec.
-=======
 tootik's goal is to make the fediverse lighter, more private and more accessible:
 * It converts rich content into plain text and links, reducing bandwidth requirements and making content more suitable for screen readers.
-* Its frontend supports Gemini, Gopher and Finger, so an old device incapable of running a modern web browser is still good enough.
+* Its frontend supports Gemini, Gopher, Finger and Guppy, so an old device incapable of running a modern web browser is still good enough.
 * It puts the users in control of the content they see and tries to "slow down" the fediverse to make it more compatible with the slower pace of the small internet.
 * It's a single, easy-to-deploy executable that handles both the federation (using ActivityPub) and the frontend (using Gemini) aspects, while [sqlite](https://sqlite.org/) takes care of persistency.
 * It should be lightweight and efficient enough to host a small community on one, cheap server, without horizontal scaling and the ongoing maintenance of a separate database.
 * It implements only a small subset of ActivityPub, enough for its feature set but not more, and everything is implemented in one language ([Go](https://go.dev/)) without abstraction layers (like web or ORM frameworks), making it easy to understand and hack on.
->>>>>>> c6397904
 
 ## Building
 
@@ -42,14 +34,6 @@
 
 * cmd/ implements main().
 
-<<<<<<< HEAD
-* fed/ implements federation (server to server communication): outgoing requests and handling of incoming posts.
-* front/ containts the frontend (client to server communication).
-* front/gemini/ exposes the frontend over Gemini.
-* front/gopher/ exposes the frontend over Gopher.
-* front/finger/ exposes some content over Finger.
-* front/guppy/ exposes some content over Guppy.
-=======
 * outbox/ translates user actions into a queue of activities that need to be sent to other servers.
 * inbox/ processes a queue of activities received from other servers.
   * inbox/note/ handles insertion of posts: both posts received from other servers and posts created by local users.
@@ -60,26 +44,15 @@
   * text/text/plain/ converts HTML to plain text.
   * text/text/gmi/ contains a gemtext writer.
   * text/text/gmap/ contains a gophermap writer with line wrapping.
+  * text/text/guppy/ contains a Guppy response writer.
   * front/gemini/ exposes the frontend over Gemini.
   * front/gopher/ exposes the frontend over Gopher.
   * front/finger/ exposes some content over Finger.
->>>>>>> c6397904
+  * front/guppy/ exposes the frontend over Guppy.
 
 * ap/ implements ActivityPub vocabulary.
 * migrations/ contains the database schema.
 * data/ contains useful data structures.
-<<<<<<< HEAD
-* note/ handles insertion of posts.
-
-* text/plain/ converts HTML to plain text.
-* text/gemtext/ contains a gemtext writer.
-* text/gemini/ contains a Gemini response writer.
-* text/gmap/ contains a gophermap writer with line wrapping.
-* text/guppy/ contains a Guppy response writer.
-* icon/ generates pseudo-random icons used as avatars.
-
-=======
->>>>>>> c6397904
 * cfg/ contains global configuration parameters.
 
 * test/ contains tests.
