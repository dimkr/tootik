/*
Copyright 2024 Dima Krasner

Licensed under the Apache License, Version 2.0 (the "License");
you may not use this file except in compliance with the License.
You may obtain a copy of the License at

    http://www.apache.org/licenses/LICENSE-2.0

Unless required by applicable law or agreed to in writing, software
distributed under the License is distributed on an "AS IS" BASIS,
WITHOUT WARRANTIES OR CONDITIONS OF ANY KIND, either express or implied.
See the License for the specific language governing permissions and
limitations under the License.
*/

package outbox

import (
	"context"
	"crypto/sha256"
	"database/sql"
	"errors"
	"fmt"
	"github.com/dimkr/tootik/ap"
	"time"
)

// Undo queues an Undo activity for delivery.
func Undo(ctx context.Context, domain string, db *sql.DB, activity *ap.Activity) error {
	noteID, ok := activity.Object.(string)
	if !ok {
		return errors.New("cannot undo activity")
	}

<<<<<<< HEAD
	activity.To.Add(ap.Public)
=======
	to := activity.To
	to.Add(ap.Public)
>>>>>>> 5aaa554e

	undo := ap.Activity{
		Context: "https://www.w3.org/ns/activitystreams",
		ID:      fmt.Sprintf("https://%s/undo/%x", domain, sha256.Sum256([]byte(fmt.Sprintf("%s|%d", activity.ID, time.Now().UnixNano())))),
		Type:    ap.Undo,
		Actor:   activity.Actor,
<<<<<<< HEAD
		To:      activity.To,
=======
		To:      to,
>>>>>>> 5aaa554e
		CC:      activity.CC,
		Object:  activity,
	}

	tx, err := db.BeginTx(ctx, nil)
	if err != nil {
		return fmt.Errorf("failed to begin transaction: %w", err)
	}
	defer tx.Rollback()

	if _, err := tx.ExecContext(
		ctx,
		`DELETE FROM shares WHERE note = ? AND by = ?`,
		noteID,
		activity.Actor,
	); err != nil {
		return fmt.Errorf("failed to remove share: %w", err)
	}

	if _, err := tx.ExecContext(
		ctx,
		`DELETE FROM feed WHERE note->>'$.id' = ? AND sharer->>'$.id' = ?`,
		noteID,
		activity.Actor,
	); err != nil {
		return fmt.Errorf("failed to remove share: %w", err)
	}

	if _, err := tx.ExecContext(
		ctx,
		`INSERT INTO outbox (activity, sender) VALUES(?,?)`,
		&undo,
		activity.Actor,
	); err != nil {
		return fmt.Errorf("failed to insert undo activity: %w", err)
	}

	if err := tx.Commit(); err != nil {
		return fmt.Errorf("%s failed to undo %s: %w", activity.Actor, activity.ID, err)
	}

	return nil
}<|MERGE_RESOLUTION|>--- conflicted
+++ resolved
@@ -33,23 +33,15 @@
 		return errors.New("cannot undo activity")
 	}
 
-<<<<<<< HEAD
-	activity.To.Add(ap.Public)
-=======
 	to := activity.To
 	to.Add(ap.Public)
->>>>>>> 5aaa554e
 
 	undo := ap.Activity{
 		Context: "https://www.w3.org/ns/activitystreams",
 		ID:      fmt.Sprintf("https://%s/undo/%x", domain, sha256.Sum256([]byte(fmt.Sprintf("%s|%d", activity.ID, time.Now().UnixNano())))),
 		Type:    ap.Undo,
 		Actor:   activity.Actor,
-<<<<<<< HEAD
-		To:      activity.To,
-=======
 		To:      to,
->>>>>>> 5aaa554e
 		CC:      activity.CC,
 		Object:  activity,
 	}
