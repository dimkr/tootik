--- conflicted
+++ resolved
@@ -42,11 +42,7 @@
 
 var (
 	ErrNotRegistered = errors.New("user is not registered")
-<<<<<<< HEAD
-	ErrNotInvited    = errors.New("user is not invited")
-=======
 	ErrNotInvited    = errors.New("user was not invited")
->>>>>>> 85e7ee76
 	ErrNotApproved   = errors.New("client certificate is not approved")
 )
 
