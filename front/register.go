--- conflicted
+++ resolved
@@ -19,21 +19,11 @@
 import (
 	"crypto/tls"
 	"database/sql"
-<<<<<<< HEAD
-	"fmt"
-	"net/url"
 	"time"
 
 	"github.com/dimkr/tootik/ap"
 	"github.com/dimkr/tootik/front/text"
 	"github.com/dimkr/tootik/front/user"
-=======
-	"github.com/dimkr/tootik/ap"
-	"github.com/dimkr/tootik/front/text"
-	"github.com/dimkr/tootik/front/user"
-	"regexp"
-	"time"
->>>>>>> 9bafcf92
 )
 
 func (h *Handler) register(w text.Writer, r *Request, args ...string) {
@@ -72,25 +62,8 @@
 		return
 	}
 
-<<<<<<< HEAD
 	if !h.Config.CompiledUserNameRegex.MatchString(userName) {
-		w.Statusf(10, "%s is invalid, enter user name", userName)
-		return
-	}
-
-	if err := h.DB.QueryRowContext(r.Context, `select exists (select 1 from persons where actor->>'$.preferredUsername' = ? and host = ?)`, userName, h.Domain).Scan(&taken); err != nil {
-		r.Log.Warn("Failed to check if username is taken", "name", userName, "error", err)
-		w.Error()
-		return
-	}
-
-	if taken == 1 {
-		r.Log.Warn("Username is already taken", "name", userName)
-		w.Statusf(10, "%s is already taken, enter user name", userName)
-=======
-	if !userNameRegex.MatchString(userName) {
 		w.Status(40, "Invalid user name")
->>>>>>> 9bafcf92
 		return
 	}
 
