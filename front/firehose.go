--- conflicted
+++ resolved
@@ -37,15 +37,9 @@
 			return r.Query(`
 				select gup.object, gup.actor, gup.g from
 				(
-<<<<<<< HEAD
 					select u.id, u.object, u.inserted, authors.actor, groups.actor as g from
 					(
-						select notes.id, notes.object, notes.author, notes.inserted, notes.groupid from
-=======
-					select u.object, u.inserted, authors.actor, groups.actor as g from
-					(
-						select notes.object, notes.author, notes.inserted from
->>>>>>> afafe591
+						select notes.id, notes.object, notes.author, notes.inserted from
 						follows
 						join
 						persons followed
@@ -73,8 +67,7 @@
 							follows.follower = $1 and
 							notes.inserted >= $2
 						union
-<<<<<<< HEAD
-						select notes.id, notes.object, notes.author, shares.inserted, notes.groupid from
+						select notes.id, notes.object, notes.author, shares.inserted from
 						follows
 						join
 						persons followed
@@ -92,10 +85,7 @@
 							follows.follower = $1 and
 							shares.inserted >= $2
 						union
-						select notes.id, notes.object, notes.author, notes.inserted, notes.groupid from
-=======
-						select notes.object, notes.author, notes.inserted from
->>>>>>> afafe591
+						select notes.id, notes.object, notes.author, notes.inserted from
 						notes myposts
 						join
 						notes
@@ -113,11 +103,7 @@
 					left join
 					persons groups
 					on
-<<<<<<< HEAD
-						groups.actor->>'type' = 'Group' and groups.id = u.groupid
-=======
-					groups.actor->>'type' = 'Group' and groups.id = u.object->>'audience'
->>>>>>> afafe591
+						groups.actor->>'type' = 'Group' and groups.id = u.object->>'audience'
 				) gup
 				group by
 					gup.id
