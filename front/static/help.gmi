--- conflicted
+++ resolved
@@ -50,9 +50,7 @@
 * View private posts
 * View a feed of posts by followed users
 * Bookmark posts
-<<<<<<< HEAD
 * Play games
-=======
 
 The Common Name property of the client certificate ("identity") you use will determine your username.
 
@@ -71,5 +69,4 @@
 
 Settings → Data portability allows one to view the private key used to prove the ownership over a portable account and configure the list of gateways.
 
-Only one portable account on this server can use a particular private key: if all client certificates associated with your account are lost or expired, you won't be able to register again with same key to restore access to your account.
->>>>>>> 698f4be7
+Only one portable account on this server can use a particular private key: if all client certificates associated with your account are lost or expired, you won't be able to register again with same key to restore access to your account.