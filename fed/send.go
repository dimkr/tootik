/*
Copyright 2023, 2024 Dima Krasner

Licensed under the Apache License, Version 2.0 (the "License");
you may not use this file except in compliance with the License.
You may obtain a copy of the License at

    http://www.apache.org/licenses/LICENSE-2.0

Unless ruired by applicable law or agreed to in writing, software
distributed under the License is distributed on an "AS IS" BASIS,
WITHOUT WARRANTIES OR CONDITIONS OF ANY KIND, either express or implied.
See the License for the specific language governing permissions and
limitations under the License.
*/

package fed

import (
	"bytes"
	"context"
	"crypto/sha256"
	"database/sql"
	"encoding/base64"
	"fmt"
	"github.com/dimkr/tootik/ap"
	"github.com/dimkr/tootik/buildinfo"
	"github.com/dimkr/tootik/cfg"
	"github.com/go-fed/httpsig"
	"io"
	"log/slog"
	"net/http"
	"time"
)

var userAgent = "tootik/" + buildinfo.Version

type sender struct {
	Domain string
	Config *cfg.Config
	client Client
}

func (s *sender) send(log *slog.Logger, db *sql.DB, from *ap.Actor, key *key, req *http.Request) (*http.Response, error) {
	urlString := req.URL.String()

	if req.URL.Scheme != "https" {
		return nil, fmt.Errorf("invalid scheme in %s: %s", urlString, req.URL.Scheme)
	}

	if req.URL.Host == "localhost" || req.URL.Host == "localhost.localdomain" || req.URL.Host == "127.0.0.1" || req.URL.Host == "::1" {
		return nil, fmt.Errorf("invalid host in %s: %s", urlString, req.URL.Host)
	}

	req.Header.Set("Content-Type", `application/ld+json; profile="https://www.w3.org/ns/activitystreams"`)

	log.Debug("Sending request", "url", urlString)

	signer, _, err := httpsig.NewSigner(
		[]httpsig.Algorithm{httpsig.RSA_SHA256},
		httpsig.DigestSha256,
		[]string{httpsig.RequestTarget, "host", "date", "digest"},
		httpsig.Signature,
		int64(time.Hour*12/time.Second),
	)
	if err != nil {
		return nil, fmt.Errorf("failed to sign body for %s: %w", urlString, err)
	}

	var body []byte
	var hash [sha256.Size]byte

	if req.Body == nil {
		hash = sha256.Sum256(nil)
	} else {
		body, err = io.ReadAll(req.Body)
		if err != nil {
			return nil, fmt.Errorf("failed to read body for %s: %w", urlString, err)
		}

		req.Body = io.NopCloser(bytes.NewReader(body))
		hash = sha256.Sum256(body)
	}

	req.Header.Add("Digest", "SHA-256="+base64.StdEncoding.EncodeToString(hash[:]))
	req.Header.Add("Date", time.Now().UTC().Format(http.TimeFormat))
	req.Header.Add("Host", req.URL.Host)

	publicKeyID, privateKey, err := key.Load(req.Context(), db, from)
	if err != nil {
		return nil, err
	}

	if err := signer.SignRequest(privateKey, publicKeyID, req, nil); err != nil {
		return nil, fmt.Errorf("failed to sign request for %s: %w", urlString, err)
	}

	resp, err := s.client.Do(req)
	if err != nil {
		return nil, fmt.Errorf("failed to send request to %s: %w", urlString, err)
	}

	if resp.StatusCode != http.StatusOK && resp.StatusCode != http.StatusAccepted {
		body, err := io.ReadAll(io.LimitReader(resp.Body, s.Config.MaxRequestBodySize))
		resp.Body.Close()
		if err != nil {
			return resp, fmt.Errorf("failed to send request to %s: %d, %w", urlString, resp.StatusCode, err)
		}
		return resp, fmt.Errorf("failed to send request to %s: %d, %s", urlString, resp.StatusCode, string(body))
	}

	return resp, nil
}

// post sends a signed request to actor's inbox.
<<<<<<< HEAD
func (s *sender) post(ctx context.Context, log *slog.Logger, db *sql.DB, from *ap.Actor, key *key, followers followers, inbox string, body []byte) error {
=======
func (s *sender) post(ctx context.Context, log *slog.Logger, db *sql.DB, from *ap.Actor, key *key, followers partialFollowers, inbox string, body []byte) error {
>>>>>>> c63554f2
	if inbox == "" {
		return fmt.Errorf("cannot send request to %s: empty URL", inbox)
	}

	req, err := http.NewRequestWithContext(ctx, http.MethodPost, inbox, bytes.NewReader(body))
	if err != nil {
		return fmt.Errorf("failed to send request to %s: %w", inbox, err)
	}

	if req.URL.Host == s.Domain {
		log.Info("Skipping request", "inbox", inbox, "from", from.ID)
		return nil
	}

	req.Header.Set("User-Agent", userAgent)
	req.Header.Set("Accept", `application/ld+json; profile="https://www.w3.org/ns/activitystreams"`)
	if followers != nil {
<<<<<<< HEAD
		if err = followers.Digest(ctx, db, s.Domain, from, req); err != nil {
=======
		if err := followers.Digest(ctx, db, s.Domain, from, req); err != nil {
>>>>>>> c63554f2
			log.Warn("Failed to add Collection-Synchronization header", "from", from.ID, "inbox", inbox, "error", err)
		}
	}

	resp, err := s.send(log, db, from, key, req)
	if err != nil {
		return fmt.Errorf("failed to send request to %s: %w", inbox, err)
	}
	defer resp.Body.Close()

	respBody, err := io.ReadAll(resp.Body)
	if err != nil {
		return fmt.Errorf("failed to send request to %s: %w", inbox, err)
	}

	log.Info("Successfully sent message", "inbox", inbox, "body", string(respBody))
	return nil
}

func (s *sender) get(ctx context.Context, log *slog.Logger, db *sql.DB, from *ap.Actor, key *key, url string) (*http.Response, error) {
	req, err := http.NewRequestWithContext(ctx, http.MethodGet, url, nil)
	if err != nil {
		return nil, fmt.Errorf("failed to send request to %s: %w", url, err)
	}

	req.Header.Set("User-Agent", userAgent)
	req.Header.Set("Accept", `application/ld+json; profile="https://www.w3.org/ns/activitystreams"`)

	return s.send(log, db, from, key, req)
}<|MERGE_RESOLUTION|>--- conflicted
+++ resolved
@@ -113,11 +113,7 @@
 }
 
 // post sends a signed request to actor's inbox.
-<<<<<<< HEAD
-func (s *sender) post(ctx context.Context, log *slog.Logger, db *sql.DB, from *ap.Actor, key *key, followers followers, inbox string, body []byte) error {
-=======
 func (s *sender) post(ctx context.Context, log *slog.Logger, db *sql.DB, from *ap.Actor, key *key, followers partialFollowers, inbox string, body []byte) error {
->>>>>>> c63554f2
 	if inbox == "" {
 		return fmt.Errorf("cannot send request to %s: empty URL", inbox)
 	}
@@ -135,11 +131,7 @@
 	req.Header.Set("User-Agent", userAgent)
 	req.Header.Set("Accept", `application/ld+json; profile="https://www.w3.org/ns/activitystreams"`)
 	if followers != nil {
-<<<<<<< HEAD
-		if err = followers.Digest(ctx, db, s.Domain, from, req); err != nil {
-=======
 		if err := followers.Digest(ctx, db, s.Domain, from, req); err != nil {
->>>>>>> c63554f2
 			log.Warn("Failed to add Collection-Synchronization header", "from", from.ID, "inbox", inbox, "error", err)
 		}
 	}
