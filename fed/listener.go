--- conflicted
+++ resolved
@@ -24,12 +24,7 @@
 	"fmt"
 	"github.com/dimkr/tootik/ap"
 	"github.com/dimkr/tootik/cfg"
-<<<<<<< HEAD
-	log "github.com/dimkr/tootik/slogru"
 	"github.com/fsnotify/fsnotify"
-	_ "github.com/mattn/go-sqlite3"
-=======
->>>>>>> 46388adb
 	"log/slog"
 	"net"
 	"net/http"
@@ -64,9 +59,6 @@
 		handler.Handle(w, r)
 	})
 	mux.HandleFunc("/inbox/", func(w http.ResponseWriter, r *http.Request) {
-<<<<<<< HEAD
-		handler := inboxHandler{log.With(slog.String("path", r.URL.Path)), db}
-=======
 		handler := inboxHandler{log.With(slog.String("path", r.URL.Path)), db, resolver, actor}
 		handler.Handle(w, r)
 	})
@@ -76,7 +68,6 @@
 	})
 	mux.HandleFunc("/post/", func(w http.ResponseWriter, r *http.Request) {
 		handler := postHandler{log.With(slog.String("path", r.URL.Path)), db}
->>>>>>> 46388adb
 		handler.Handle(w, r)
 	})
 	mux.HandleFunc("/", root)
@@ -85,23 +76,9 @@
 		return err
 	}
 
-<<<<<<< HEAD
 	w, err := fsnotify.NewWatcher()
 	if err != nil {
 		return err
-=======
-	server := http.Server{
-		Addr:     addr,
-		Handler:  mux,
-		ErrorLog: slog.NewLogLogger(log.Handler(), slog.Level(cfg.LogLevel)),
-		BaseContext: func(net.Listener) context.Context {
-			return ctx
-		},
-		ReadTimeout: time.Second * 30,
-		TLSConfig: &tls.Config{
-			MinVersion: tls.VersionTLS12,
-		},
->>>>>>> 46388adb
 	}
 	defer w.Close()
 
@@ -117,8 +94,9 @@
 		serverCtx, stopServer := context.WithCancel(ctx)
 
 		server := http.Server{
-			Addr:    addr,
-			Handler: mux,
+			Addr:     addr,
+			Handler:  mux,
+			ErrorLog: slog.NewLogLogger(log.Handler(), slog.Level(cfg.LogLevel)),
 			BaseContext: func(net.Listener) context.Context {
 				return serverCtx
 			},
@@ -154,7 +132,7 @@
 						continue
 					}
 
-					log.WithField("name", event.Name).Info("Stopping HTTPS server: file has changed")
+					log.Info("Stopping HTTPS server: file has changed", "name", event.Name)
 					server.Shutdown(context.Background())
 					return
 
