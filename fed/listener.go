--- conflicted
+++ resolved
@@ -143,10 +143,6 @@
 		timer.Stop()
 
 		wg.Go(func() {
-<<<<<<< HEAD
-
-=======
->>>>>>> 75ce43b5
 			for {
 				select {
 				case <-serverCtx.Done():
