/*
Copyright 2023 - 2025 Dima Krasner

Licensed under the Apache License, Version 2.0 (the "License");
you may not use this file except in compliance with the License.
You may obtain a copy of the License at

    http://www.apache.org/licenses/LICENSE-2.0

Unless required by applicable law or agreed to in writing, software
distributed under the License is distributed on an "AS IS" BASIS,
WITHOUT WARRANTIES OR CONDITIONS OF ANY KIND, either express or implied.
See the License for the specific language governing permissions and
limitations under the License.
*/

package fed

import (
	"context"
	"database/sql"
	"errors"
	"fmt"
	"hash/crc32"
	"log/slog"
	"net/http"
	"net/url"
	"strconv"
	"strings"
	"sync"
	"time"

	"github.com/dimkr/tootik/ap"
	"github.com/dimkr/tootik/cfg"
	"github.com/dimkr/tootik/data"
	"github.com/dimkr/tootik/httpsig"
)

type Queue struct {
	Domain   string
	Config   *cfg.Config
	DB       *sql.DB
	Resolver *Resolver
}

type deliveryJob struct {
	Activity    *ap.Activity
	RawActivity string
	Sender      *ap.Actor
}

type deliveryTask struct {
	Job     deliveryJob
	Keys    [2]httpsig.Key
	Request *http.Request
	Inbox   string
}

type deliveryEvent struct {
	Job  deliveryJob
	Done bool
}

// Process polls the queue of outgoing activities and delivers them to other servers.
// Delivery happens in batches, with multiple workers, timeout and retries.
// The listing of additional activities and recipients runs in parallel with delivery.
// During wide deliveries (e.g. public posts), additional requests to the same server are skipped, greatly reducing the
// number of outgoing requests when many recipients reside on the same server.
func (q *Queue) Process(ctx context.Context) error {
	t := time.NewTicker(q.Config.OutboxPollingInterval)
	defer t.Stop()

	for {
		select {
		case <-ctx.Done():
			return nil

		case <-t.C:
			if _, err := q.ProcessBatch(ctx); err != nil {
				slog.Error("Failed to deliver posts", "error", err)
			}
		}
	}
}

// ProcessBatch delivers one batch of outgoing activites in the queue.
func (q *Queue) ProcessBatch(ctx context.Context) (int, error) {
	slog.Debug("Polling delivery queue")

	rows, err := q.DB.QueryContext(
		ctx,
		`select outbox.attempts, json(outbox.activity), json(outbox.activity), json(persons.actor), persons.rsaprivkey, persons.ed25519privkey from
		outbox
		join persons
		on
			persons.id = outbox.sender
		where
			outbox.sent = 0 and
			(
				outbox.attempts = 0 or
				(
					outbox.attempts < ? and
					outbox.last <= unixepoch() - ?
				)
			)
		order by
			outbox.attempts asc,
			outbox.last asc
		limit ?`,
		q.Config.MaxDeliveryAttempts,
		q.Config.DeliveryRetryInterval,
		q.Config.DeliveryBatchSize,
	)
	if err != nil {
		return 0, fmt.Errorf("failed to fetch posts to deliver: %w", err)
	}
	defer rows.Close()

	events := make(chan deliveryEvent)
	tasks := make([]chan deliveryTask, 0, q.Config.DeliveryWorkers)
	var wg sync.WaitGroup
	results := make(chan map[deliveryJob]bool)

	// start worker routines, each with its own task queue
	wg.Add(q.Config.DeliveryWorkers)
	for range q.Config.DeliveryWorkers {
		ch := make(chan deliveryTask, q.Config.DeliveryWorkerBuffer)

		go func() {
			q.consume(ctx, ch, events)
			wg.Done()
		}()

		tasks = append(tasks, ch)
	}

	go func() {
		r := make(map[deliveryJob]bool, q.Config.DeliveryBatchSize)

		for event := range events {
			r[event.Job] = event.Done
		}

		results <- r
	}()

	followers := partialFollowers{}

	count := 0
	for rows.Next() {
		var activity ap.Activity
		var rawActivity, rsaPrivKeyPem, ed25519PrivKeyMultibase string
		var actor ap.Actor
		var deliveryAttempts int
		if err := rows.Scan(
			&deliveryAttempts,
			&activity,
			&rawActivity,
			&actor,
			&rsaPrivKeyPem,
			&ed25519PrivKeyMultibase,
		); err != nil {
			slog.Error("Failed to fetch post to deliver", "error", err)
			continue
		} else if len(actor.AssertionMethod) == 0 {
			slog.Error("Actor has no Ed25519 key", "error", err)
			continue
		}

		count++

		rsaPrivKey, err := data.ParseRSAPrivateKey(rsaPrivKeyPem)
		if err != nil {
			slog.Error("Failed to parse RSA private key", "error", err)
			continue
		}

		ed25519PrivKey, err := data.DecodeEd25519PrivateKey(ed25519PrivKeyMultibase)
		if err != nil {
			slog.Error("Failed to decode Ed25519 private key", "error", err)
			continue
		}

		keys := [2]httpsig.Key{
			{ID: actor.PublicKey.ID, PrivateKey: rsaPrivKey},
			{ID: actor.AssertionMethod[0].ID, PrivateKey: ed25519PrivKey},
		}

		if _, err := q.DB.ExecContext(
			ctx,
			`update outbox set last = unixepoch(), attempts = ? where cid = ? and sender = ?`,
			deliveryAttempts+1,
			ap.Canonical(activity.ID),
			actor.ID,
		); err != nil {
			slog.Error("Failed to save last delivery attempt time", "id", activity.ID, "attempts", deliveryAttempts, "error", err)
			continue
		}

		job := deliveryJob{
			Activity:    &activity,
			RawActivity: rawActivity,
			Sender:      &actor,
		}

		// notify about the new job and mark it as successful until a worker notifies otherwise
		events <- deliveryEvent{job, true}

		// queue tasks for all outgoing requests while workers are busy with previous tasks
		if err := q.queueTasks(
			ctx,
			job,
			keys,
			&followers,
			tasks,
			events,
		); err != nil {
			slog.Warn("Failed to queue activity for delivery", "id", activity.ID, "attempts", deliveryAttempts, "error", err)
		}
	}

	// notify workers that no more tasks will be queued
	for _, ch := range tasks {
		close(ch)
	}

	// wait for all workers to finish their tasks
	wg.Wait()

	// stop collection of job results
	close(events)

	// receive and save job results
	for job, done := range <-results {
		if !done {
			slog.Info("Failed to deliver an activity to at least one recipient", "id", job.Activity.ID)
			continue
		}

		if _, err := q.DB.ExecContext(
			ctx,
			`update outbox set sent = 1 where cid = ? and sender = ?`,
			ap.Canonical(job.Activity.ID),
			job.Sender.ID,
		); err != nil {
			slog.Error("Failed to mark delivery as completed", "id", job.Activity.ID, "error", err)
		} else {
			slog.Info("Successfully delivered an activity to all recipients", "id", job.Activity.ID)
		}
	}

	return count, nil
}

func (q *Queue) deliverWithTimeout(parent context.Context, task deliveryTask) error {
	ctx, cancel := context.WithTimeout(parent, q.Config.DeliveryTimeout)
	defer cancel()

	req := task.Request.WithContext(ctx)

	resp, err := q.Resolver.send(task.Keys, req)
	if err == nil {
		resp.Body.Close()
	}
	return err
}

func (q *Queue) consume(ctx context.Context, requests <-chan deliveryTask, events chan<- deliveryEvent) {
	tried := map[string]map[string]struct{}{}

	for task := range requests {
		if m, ok := tried[task.Job.Activity.ID]; ok {
			if _, ok := m[task.Request.Host]; ok {
				// if we have a duplicate task, skip without querying the deliveries table
				continue
			}
			m[task.Request.Host] = struct{}{}
		} else {
			tried[task.Job.Activity.ID] = map[string]struct{}{task.Request.Host: {}}
		}

		var delivered int
		if err := q.DB.QueryRowContext(
			ctx,
			`select exists (select 1 from deliveries where activity = ? and host = ?)`,
			ap.Canonical(task.Job.Activity.ID),
			task.Request.Host,
		).Scan(&delivered); err != nil {
			slog.Error("Failed to check if delivered already", "inbox", task.Inbox, "activity", task.Job.Activity.ID, "error", err)
			events <- deliveryEvent{task.Job, false}
			continue
		}

		if delivered == 1 {
			slog.Info("Skipping recipient", "inbox", task.Inbox, "activity", task.Job.Activity.ID)
			continue
		}

		slog.Info("Delivering activity to recipient", "inbox", task.Inbox, "activity", task.Job.Activity.ID)

		if err := q.deliverWithTimeout(ctx, task); err == nil {
			slog.Info("Successfully sent an activity", "from", task.Job.Sender.ID, "inbox", task.Inbox, "activity", task.Job.Activity.ID)
		} else {
			slog.Warn("Failed to send an activity", "from", task.Job.Sender.ID, "inbox", task.Inbox, "activity", task.Job.Activity.ID, "error", err)
			if !errors.Is(err, ErrBlockedDomain) {
				events <- deliveryEvent{task.Job, false}
			}

			continue
		}

		if _, err := q.DB.ExecContext(
			ctx,
			`insert into deliveries(activity, host) values (?, ?)`,
			ap.Canonical(task.Job.Activity.ID),
			task.Request.Host,
		); err != nil {
			slog.Error("Failed to record delivery", "activity", task.Job.Activity.ID, "inbox", task.Inbox, "error", err)
			events <- deliveryEvent{task.Job, false}
		}
	}
}

func (q *Queue) queueTask(
	ctx context.Context,
	job deliveryJob,
	keys [2]httpsig.Key,
	inbox, contentLength string,
	followers *partialFollowers,
	tasks []chan deliveryTask,
	events chan<- deliveryEvent,
) {
	req, err := http.NewRequest(http.MethodPost, inbox, strings.NewReader(job.RawActivity))
	if err != nil {
		slog.Warn("Failed to create new request", "inbox", inbox, "activity", job.Activity.ID, "inbox", inbox, "error", err)
		events <- deliveryEvent{job, false}
		return
	}

	if req.URL.Host == q.Domain {
		slog.Debug("Skipping local recipient inbox", "inbox", inbox, "activity", job.Activity.ID, "inbox", inbox)
		return
	}

	req.Header.Set("Content-Type", `application/ld+json; profile="https://www.w3.org/ns/activitystreams"`)
	req.Header.Set("Content-Length", contentLength)

	if followers != nil {
		if digest, err := followers.Digest(ctx, q.DB, q.Domain, job.Sender, req.URL.Host); err == nil {
			req.Header.Set("Collection-Synchronization", digest)
		} else {
			slog.Warn("Failed to digest followers", "inbox", inbox, "activity", job.Activity.ID, "inbox", inbox, "error", err)
		}
	}

	slog.Info("Queueing activity for delivery", "inbox", inbox, "activity", job.Activity.ID)

<<<<<<< HEAD
	// assign a task to a random worker but use one worker per host
=======
	// assign a task to a random worker but use one worker per host, so activities are delivered once per host
>>>>>>> e2b77262
	tasks[crc32.ChecksumIEEE([]byte(req.URL.Host))%uint32(len(tasks))] <- deliveryTask{
		Job:     job,
		Keys:    keys,
		Request: req,
		Inbox:   inbox,
	}
}

func (q *Queue) queueTasks(
	ctx context.Context,
	job deliveryJob,
	keys [2]httpsig.Key,
	followers *partialFollowers,
	tasks []chan deliveryTask,
	events chan<- deliveryEvent,
) error {
	activityID, err := url.Parse(job.Activity.ID)
	if err != nil {
		return err
	}

	recipients := ap.Audience{}

	// deduplicate recipients or skip if we're forwarding an activity
	if ap.Canonical(job.Activity.Actor) == ap.Canonical(job.Sender.ID) {
		for id := range job.Activity.To.Keys() {
			recipients.Add(id)
		}

		for id := range job.Activity.CC.Keys() {
			recipients.Add(id)
		}
	}

	wideDelivery := recipients.Contains(job.Sender.Followers)

	// disable followers synchronization if not sending to followers
	if !wideDelivery {
		followers = nil

		wideDelivery = ap.Canonical(job.Activity.Actor) != ap.Canonical(job.Sender.ID) || job.Activity.IsPublic()
	}

	contentLength := strconv.Itoa(len(job.RawActivity))

	// list the actor's federated followers if we're forwarding an activity by another actor, or if addressed by actor
	if wideDelivery {
		inboxes, err := q.DB.QueryContext(
			ctx,
			`select distinct coalesce(persons.actor->>'$.endpoints.sharedInbox', persons.actor->>'$.inbox') as inbox from persons join follows on follows.follower = persons.id where follows.followed = ? and follows.accepted = 1 and follows.follower not like ? and persons.ed25519privkey is null order by persons.actor->>'$.endpoints.sharedInbox' is not null desc, inbox`,
			job.Sender.ID,
			fmt.Sprintf("https://%s/%%", activityID.Host),
		)
		if err != nil {
			slog.Warn("Failed to list followers", "activity", job.Activity.ID, "error", err)
		} else {
			for inboxes.Next() {
				var inbox string
				if err := inboxes.Scan(&inbox); err != nil {
					slog.Warn("Skipped an inbox", "activity", job.Activity.ID, "error", err)
					continue
				}

				q.queueTask(
					ctx,
					job,
					keys,
					inbox,
					contentLength,
					followers,
					tasks,
					events,
				)
			}

			inboxes.Close()
		}
	}

	var author string
	if obj, ok := job.Activity.Object.(*ap.Object); ok {
		author = ap.Canonical(obj.AttributedTo)
	}

	// assume that all other federated recipients are actors and not collections
	for actorID := range recipients.Keys() {
		if ap.Canonical(actorID) == author || actorID == ap.Public || actorID == job.Sender.Followers {
			slog.Debug("Skipping recipient", "to", actorID, "activity", job.Activity.ID)
			continue
		}

		to, err := q.Resolver.ResolveID(ctx, keys, actorID, ap.Offline)
		if err != nil {
			slog.Warn("Failed to resolve a recipient", "to", actorID, "activity", job.Activity.ID, "error", err)
			if !errors.Is(err, ErrActorGone) && !errors.Is(err, ErrBlockedDomain) {
				events <- deliveryEvent{job, false}
			}
			continue
		}

		// if possible, use the recipient's shared inbox
		inbox := to.Inbox
		if wideDelivery {
			if sharedInbox, ok := to.Endpoints["sharedInbox"]; ok && sharedInbox != "" {
				slog.Debug("Using shared inbox", "to", actorID, "activity", job.Activity.ID, "shared_inbox", inbox)
				inbox = sharedInbox
			}
		}

		q.queueTask(
			ctx,
			job,
			keys,
			inbox,
			contentLength,
			followers,
			tasks,
			events,
		)
	}

	// if this is an activity by a portable actor, forward it to all gateways
	if ap.IsPortable(job.Sender.ID) && len(job.Sender.Gateways) > 1 {
		for _, gw := range job.Sender.Gateways[1:] {
			slog.Info("Forwarding activity to gateway", "activity", job.Activity.ID, "sender", job.Sender.ID, "gateway", gw)

			q.queueTask(
				ctx,
				job,
				keys,
				ap.Gateway(gw, job.Sender.Inbox),
				contentLength,
				followers,
				tasks,
				events,
			)
		}
	}

	return nil
}<|MERGE_RESOLUTION|>--- conflicted
+++ resolved
@@ -355,11 +355,7 @@
 
 	slog.Info("Queueing activity for delivery", "inbox", inbox, "activity", job.Activity.ID)
 
-<<<<<<< HEAD
-	// assign a task to a random worker but use one worker per host
-=======
 	// assign a task to a random worker but use one worker per host, so activities are delivered once per host
->>>>>>> e2b77262
 	tasks[crc32.ChecksumIEEE([]byte(req.URL.Host))%uint32(len(tasks))] <- deliveryTask{
 		Job:     job,
 		Keys:    keys,
