--- conflicted
+++ resolved
@@ -168,15 +168,9 @@
 	sent := map[string]struct{}{}
 
 	var key key
-<<<<<<< HEAD
-	var sync followers
-	if recipients.Contains(actor.Followers) {
-		sync = followers{}
-=======
 	var followers partialFollowers
 	if recipients.Contains(actor.Followers) {
 		followers = partialFollowers{}
->>>>>>> c63554f2
 	}
 
 	actorIDs.Range(func(actorID string, _ struct{}) bool {
@@ -217,11 +211,7 @@
 
 		q.Log.Info("Delivering activity to recipient", "to", actorID, "inbox", inbox, "activity", activity.ID)
 
-<<<<<<< HEAD
-		if err := q.Resolver.post(ctx, q.Log, q.DB, actor, &key, sync, inbox, rawActivity); err != nil {
-=======
 		if err := q.Resolver.post(ctx, q.Log, q.DB, actor, &key, followers, inbox, rawActivity); err != nil {
->>>>>>> c63554f2
 			q.Log.Warn("Failed to send an activity", "from", actor.ID, "to", actorID, "activity", activity.ID, "error", err)
 			if !errors.Is(err, ErrBlockedDomain) {
 				anyFailed = true
