/*
Copyright 2023 - 2025 Dima Krasner

Licensed under the Apache License, Version 2.0 (the "License");
you may not use this file except in compliance with the License.
You may obtain a copy of the License at

    http://www.apache.org/licenses/LICENSE-2.0

Unless required by applicable law or agreed to in writing, software
distributed under the License is distributed on an "AS IS" BASIS,
WITHOUT WARRANTIES OR CONDITIONS OF ANY KIND, either express or implied.
See the License for the specific language governing permissions and
limitations under the License.
*/

package fed

import (
	"context"
	"crypto/ed25519"
	"crypto/x509"
	"encoding/pem"
	"errors"
	"fmt"
	"net/http"
	"strings"
	"time"

	"github.com/dimkr/tootik/ap"
	"github.com/dimkr/tootik/data"
	"github.com/dimkr/tootik/httpsig"
	"github.com/dimkr/tootik/logcontext"
	"github.com/dimkr/tootik/proof"
)

func getKeyByID(actor *ap.Actor, keyID string) (ed25519.PublicKey, error) {
	for _, key := range actor.AssertionMethod {
		if key.ID != keyID {
			continue
		}

		if key.Type != "Multikey" {
			continue
		}

		if key.Controller != actor.ID {
			continue
		}

		raw, err := data.DecodeEd25519PublicKey(key.PublicKeyMultibase)
		if err != nil {
			return nil, fmt.Errorf("failed to parse %s: %w", key.ID, err)
		}

		return raw, nil
	}

	return nil, fmt.Errorf("key %s does not exist", keyID)
}

func (l *Listener) verifyRequest(r *http.Request, body []byte, flags ap.ResolverFlag, keys [2]httpsig.Key) (*httpsig.Signature, *ap.Actor, error) {
	sig, err := httpsig.Extract(r, body, l.Domain, time.Now(), l.Config.MaxRequestAge)
	if err != nil {
		return nil, nil, fmt.Errorf("failed to verify message: %w", err)
	}

	r = r.WithContext(logcontext.New(r.Context(), "key_id", sig.KeyID))

	if sig.Alg == "ed25519" && ap.IsPortable(sig.KeyID) {
		if m := ap.KeyRegex.FindStringSubmatch(sig.KeyID); m != nil {
			if keyOrigin, err := ap.Origin(sig.KeyID); err != nil {
				return nil, nil, fmt.Errorf("failed to get origin of %s: %w", sig.KeyID, err)
			} else if suffix, ok := strings.CutPrefix(keyOrigin, "did:key:"); ok && suffix == m[1] {
				raw, err := data.DecodeEd25519PublicKey(m[1])
				if err != nil {
					return nil, nil, fmt.Errorf("failed to parse %s: %w", sig.KeyID, err)
				}

				if err := sig.Verify(raw); err != nil {
					return nil, nil, fmt.Errorf("failed to verify message using %s: %w", sig.KeyID, err)
				}

				actor, err := l.Resolver.ResolveID(r.Context(), keys, sig.KeyID, flags)
				if err != nil {
					return nil, nil, fmt.Errorf("failed to fetch %s: %w", sig.KeyID, err)
				}

				return sig, actor, nil
			}
		}
	}

	actor, err := l.Resolver.ResolveID(r.Context(), keys, sig.KeyID, flags)
	if err != nil {
		return nil, nil, fmt.Errorf("failed to get key %s to verify message: %w", sig.KeyID, err)
	}

	var publicKey any
	if actor.PublicKey.ID == sig.KeyID {
		publicKeyPem, _ := pem.Decode([]byte(actor.PublicKey.PublicKeyPem))

		var err error
		publicKey, err = x509.ParsePKIXPublicKey(publicKeyPem.Bytes)
		if err != nil {
			publicKey, err = x509.ParsePKCS1PublicKey(publicKeyPem.Bytes)
			if err != nil {
				return nil, nil, fmt.Errorf("failed to verify message using %s: %w", sig.KeyID, err)
			}
		}
	} else {
		publicKey, err = getKeyByID(actor, sig.KeyID)
		if err != nil {
			return nil, nil, err
		}
	}

	if publicKey == nil {
		return nil, nil, errors.New("cannot verify message using non-existing key " + sig.KeyID)
	}

	if err := sig.Verify(publicKey); err != nil {
		return nil, nil, fmt.Errorf("failed to verify message using %s: %w", sig.KeyID, err)
	}

	return sig, actor, nil
}

func (l *Listener) verifyProof(ctx context.Context, p ap.Proof, activity *ap.Activity, raw []byte, flags ap.ResolverFlag, keys [2]httpsig.Key) (*ap.Actor, error) {
	if m := ap.KeyRegex.FindStringSubmatch(p.VerificationMethod); m != nil {
		if m2 := ap.GatewayURLRegex.FindStringSubmatch(activity.Actor); m2 != nil {
			if m2[1] != m[1] {
				return nil, fmt.Errorf("key %s does not belong to %s", m[1], activity.Actor)
			}

			publicKey, err := data.DecodeEd25519PublicKey(m[1])
			if err != nil {
				return nil, fmt.Errorf("failed to decode key %s to verify proof: %w", p.VerificationMethod, err)
			}

			if err := proof.Verify(publicKey, activity.Proof, raw); err != nil {
				return nil, fmt.Errorf("failed to verify proof using %s: %w", p.VerificationMethod, err)
			}

			return l.Resolver.ResolveID(ctx, keys, activity.Actor, flags)
		}
<<<<<<< HEAD

		return l.Resolver.ResolveID(logcontext.New(ctx, "verification_method", p.VerificationMethod), keys, activity.Actor, flags)
=======
>>>>>>> 96d04ebe
	}

	actor, err := l.Resolver.ResolveID(logcontext.New(ctx, "verification_method", p.VerificationMethod), keys, p.VerificationMethod, flags)
	if err != nil {
		return nil, fmt.Errorf("failed to get key %s to verify proof: %w", p.VerificationMethod, err)
	}

	if actor.ID != activity.Actor {
		return nil, fmt.Errorf("key %s belongs to %s, not %s", p.VerificationMethod, actor.ID, activity.Actor)
	}

	publicKey, err := getKeyByID(actor, p.VerificationMethod)
	if err != nil {
		return nil, fmt.Errorf("failed to get key %s to verify proof: %w", p.VerificationMethod, err)
	}

	if err := proof.Verify(publicKey, p, raw); err != nil {
		return nil, fmt.Errorf("failed to verify proof using %s: %w", p.VerificationMethod, err)
	}

	return actor, nil
}<|MERGE_RESOLUTION|>--- conflicted
+++ resolved
@@ -142,13 +142,8 @@
 				return nil, fmt.Errorf("failed to verify proof using %s: %w", p.VerificationMethod, err)
 			}
 
-			return l.Resolver.ResolveID(ctx, keys, activity.Actor, flags)
+			return l.Resolver.ResolveID(logcontext.New(ctx, "verification_method", p.VerificationMethod), keys, activity.Actor, flags)
 		}
-<<<<<<< HEAD
-
-		return l.Resolver.ResolveID(logcontext.New(ctx, "verification_method", p.VerificationMethod), keys, activity.Actor, flags)
-=======
->>>>>>> 96d04ebe
 	}
 
 	actor, err := l.Resolver.ResolveID(logcontext.New(ctx, "verification_method", p.VerificationMethod), keys, p.VerificationMethod, flags)
